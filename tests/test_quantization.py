import torch
from mptorch.quant import float_quantize


def test_32_to_32_quantization():
    for mode in ["nearest","stochastic"]:
        a = torch.tensor(3.0)
        out = float_quantize(a, 8, 23, mode)
<<<<<<< HEAD
        assert out == a
=======
        assert out == a
        if not torch.cuda.is_available():
            continue
        a = a.cuda()
        out = float_quantize(a, 8, 23, mode)
        assert out == a

def test_32_to_E2M23_quantization():
    for mode in ["nearest","stochastic"]:
        a = torch.tensor(1097.0)
        out = float_quantize(a, 2, 23, mode, True, False)
        assert out.item() == float("inf")
        out = float_quantize(a, 2, 23, mode, True, True)
        assert out.item() == 3.999999761581421
        if not torch.cuda.is_available():
            continue
        a = a.cuda()
        out = float_quantize(a, 2, 23, mode, True, False)
        assert out.item() == float("inf")
        out = float_quantize(a, 2, 23, mode, True, True)
        assert out.item() == 3.999999761581421

def test_32_to_E8M1_quantization():
    a = torch.tensor(3.1516)
    out = float_quantize(a, 8, 1, "nearest", True, False)
    assert out.item() == 3.0
    if not torch.cuda.is_available():
        return
    a = a.cuda()
    out = float_quantize(a, 8, 1, "nearest", True, False)
    assert out.item() == 3.0
>>>>>>> 6445edcd
<|MERGE_RESOLUTION|>--- conflicted
+++ resolved
@@ -6,9 +6,6 @@
     for mode in ["nearest","stochastic"]:
         a = torch.tensor(3.0)
         out = float_quantize(a, 8, 23, mode)
-<<<<<<< HEAD
-        assert out == a
-=======
         assert out == a
         if not torch.cuda.is_available():
             continue
@@ -39,5 +36,4 @@
         return
     a = a.cuda()
     out = float_quantize(a, 8, 1, "nearest", True, False)
-    assert out.item() == 3.0
->>>>>>> 6445edcd
+    assert out.item() == 3.0