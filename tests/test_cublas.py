import torch
<<<<<<< HEAD
from mptorch.quant import cublas_mm, cublas_bmm
=======
from torch.testing import assert_close
from mptorch.quant import cublas_mm
>>>>>>> e076eeaa
from mptorch.quant import CUBLASComputeType as ct, CUBLASMatrixType as mt

def no_cuda():
    return not torch.cuda.is_available()

torch.manual_seed(0)
torch.cuda.manual_seed(0)

def test_mm_if32_of32_cf32_p():
    if no_cuda():
        return

    a = torch.rand(277, 1501, dtype=torch.float32, device="cuda")
    b = torch.rand(1501, 984, dtype=torch.float32, device="cuda")
    ref = torch.mm(a, b)
    res = cublas_mm(a, b, mt.F32, mt.F32, ct.F32, True)
    assert res.dtype == torch.float32
    assert_close(res, ref, atol=0.0, rtol=1e-7)

def test_mm_if16_of16_cf16_p():
    if no_cuda():
        return
    
    a = torch.rand(277, 1501, dtype=torch.float32, device="cuda")
    b = torch.rand(1501, 984, dtype=torch.float32, device="cuda")
    ref = torch.mm(a, b)
    res = cublas_mm(a, b, mt.F16, mt.F16, ct.F16, True)
    assert res.dtype == torch.float32
    assert_close(res, ref, atol=0.0, rtol=1e-2)

def test_mm_if16_of16_cf16vsf32_p():
    if no_cuda():
        return
    
    a = torch.rand(277, 1501, dtype=torch.float32, device="cuda")
    b = torch.rand(1501, 984, dtype=torch.float32, device="cuda")
    ref = torch.mm(a, b)
    res_f16 = cublas_mm(a, b, mt.F16, mt.F16, ct.F16, True)
    res_f32 = cublas_mm(a, b, mt.F16, mt.F16, ct.F32, True)
    err_f16 = torch.max(torch.abs(res_f16 - ref) / torch.abs(ref)).item()
    err_f32 = torch.max(torch.abs(res_f32 - ref) / torch.abs(ref)).item()
    assert err_f32 < err_f16

def test_mm_if32_of32_ctf32():
    if no_cuda():
        return
    
    a = torch.rand(277, 1501, dtype=torch.float32, device="cuda")
    b = torch.rand(1501, 984, dtype=torch.float32, device="cuda")
    ref = torch.mm(a, b)
    res = cublas_mm(a, b, mt.F32, mt.F32, ct.FAST_TF32, False)
    assert res.dtype == torch.float32
<<<<<<< HEAD
    err = torch.max(torch.abs(res - ref) / torch.abs(ref)).item()
    assert err < 1e-3

def test_bmm_if32_of32_ctf32_2_2():
    if no_cuda():
        return
    
    a = torch.rand(277, 1501, dtype=torch.float32, device="cuda")
    b = torch.rand(1501, 984, dtype=torch.float32, device="cuda")
    ref = torch.mm(a, b)
    res = cublas_bmm(a, b, mt.F32, mt.F32, ct.F32, False)
    assert res.dtype == torch.float32
    assert res.shape == ref.shape
    torch.testing.assert_close(res, ref, atol=0.0, rtol=1e-5)

def test_bmm_if32_of32_ctf32_3_3():
    # TODO: FIX, it crashes
    if no_cuda():
        return
    
    a = torch.rand(8, 1024, 1024, dtype=torch.float32, device="cuda")
    b = torch.rand(8, 1024, 1024, dtype=torch.float32, device="cuda")
    ref = torch.bmm(a, b)
    res = cublas_bmm(a, b, mt.F32, mt.F32, ct.F32, False)
    assert res.dtype == torch.float32
    assert res.shape == ref.shape
    torch.testing.assert_close(res, ref, atol=0.0, rtol=1e-5)
=======
    assert_close(res, ref, atol=0.0, rtol=1e-3)
>>>>>>> e076eeaa
<|MERGE_RESOLUTION|>--- conflicted
+++ resolved
@@ -1,10 +1,6 @@
 import torch
-<<<<<<< HEAD
+from torch.testing import assert_close
 from mptorch.quant import cublas_mm, cublas_bmm
-=======
-from torch.testing import assert_close
-from mptorch.quant import cublas_mm
->>>>>>> e076eeaa
 from mptorch.quant import CUBLASComputeType as ct, CUBLASMatrixType as mt
 
 def no_cuda():
@@ -57,9 +53,7 @@
     ref = torch.mm(a, b)
     res = cublas_mm(a, b, mt.F32, mt.F32, ct.FAST_TF32, False)
     assert res.dtype == torch.float32
-<<<<<<< HEAD
-    err = torch.max(torch.abs(res - ref) / torch.abs(ref)).item()
-    assert err < 1e-3
+    assert_close(res, ref, atol=0.0, rtol=1e-3)
 
 def test_bmm_if32_of32_ctf32_2_2():
     if no_cuda():
@@ -71,7 +65,7 @@
     res = cublas_bmm(a, b, mt.F32, mt.F32, ct.F32, False)
     assert res.dtype == torch.float32
     assert res.shape == ref.shape
-    torch.testing.assert_close(res, ref, atol=0.0, rtol=1e-5)
+    assert_close(res, ref, atol=0.0, rtol=1e-5)
 
 def test_bmm_if32_of32_ctf32_3_3():
     # TODO: FIX, it crashes
@@ -84,7 +78,4 @@
     res = cublas_bmm(a, b, mt.F32, mt.F32, ct.F32, False)
     assert res.dtype == torch.float32
     assert res.shape == ref.shape
-    torch.testing.assert_close(res, ref, atol=0.0, rtol=1e-5)
-=======
-    assert_close(res, ref, atol=0.0, rtol=1e-3)
->>>>>>> e076eeaa
+    assert_close(res, ref, atol=0.0, rtol=1e-5)