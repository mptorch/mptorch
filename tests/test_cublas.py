import torch
from torch.testing import assert_close
from mptorch.quant import cublas_mm, cublas_bmm
from mptorch.quant import CUBLASComputeType as ct, CUBLASMatrixType as mt
from mptorch.quant import float_mm

def no_cuda():
    return not torch.cuda.is_available()

torch.manual_seed(0)
torch.cuda.manual_seed(0)

def test_mm_if32_of32_cf32_p():
    if no_cuda():
        return

    a = torch.rand(277, 1501, dtype=torch.float32, device="cuda")
    b = torch.rand(1501, 984, dtype=torch.float32, device="cuda")
    ref = torch.mm(a, b)
    res_cublas = cublas_mm(a, b, mt.F32, mt.F32, ct.F32, True)
    res_mp = float_mm(a, b, 23, 8, 23, 8)
    assert res_cublas.dtype == torch.float32
    assert_close(res_cublas, ref, atol=0.0, rtol=1e-7)
    assert_close(res_cublas, res_mp, atol=0.0, rtol=1e-5)

def test_mm_if16_of16_cf16_p():
    if no_cuda():
        return
    
    a = torch.rand(277, 1501, dtype=torch.float32, device="cuda")
    b = torch.rand(1501, 984, dtype=torch.float32, device="cuda")
    ref = torch.mm(a, b)
    res_cublas = cublas_mm(a, b, mt.F16, mt.F16, ct.F16, True)
    res_mp = float_mm(a, b, 10, 5, 10, 5)
    assert res_cublas.dtype == torch.float32
    assert_close(res_cublas, ref, atol=0.0, rtol=1e-2)
    assert_close(res_cublas, res_mp, atol=0.0, rtol=1e-1)

def test_mm_if16_of16_cf16vsf32_p():
    if no_cuda():
        return
    
    a = torch.rand(277, 1501, dtype=torch.float32, device="cuda")
    b = torch.rand(1501, 984, dtype=torch.float32, device="cuda")
    ref = torch.mm(a, b)
    res_f16 = cublas_mm(a, b, mt.F16, mt.F16, ct.F16, True)
    res_f32 = cublas_mm(a, b, mt.F16, mt.F16, ct.F32, True)
    err_f16 = torch.max(torch.abs(res_f16 - ref) / torch.abs(ref)).item()
    err_f32 = torch.max(torch.abs(res_f32 - ref) / torch.abs(ref)).item()
    assert err_f32 < err_f16

def test_mm_if32_of32_ctf32():
    if no_cuda():
        return
    
    a = torch.rand(277, 1501, dtype=torch.float32, device="cuda")
    b = torch.rand(1501, 984, dtype=torch.float32, device="cuda")
    ref = torch.mm(a, b)
<<<<<<< HEAD
    res = cublas_mm(a, b, mt.F32, mt.F32, ct.FAST_TF32, False)
    assert res.dtype == torch.float32
    assert_close(res, ref, atol=0.0, rtol=1e-3)

def test_bmm_if32_of32_cf32_p_2_2():
    if no_cuda():
        return
    
    a = torch.rand(277, 1501, dtype=torch.float32, device="cuda")
    b = torch.rand(1501, 984, dtype=torch.float32, device="cuda")
    ref = torch.mm(a, b)
    res = cublas_bmm(a, b, mt.F32, mt.F32, ct.F32, True)
    assert res.dtype == torch.float32
    assert res.shape == ref.shape
    assert_close(res, ref, atol=0.0, rtol=1e-5)

def test_bmm_if32_of32_cf32_p_3_3():
    # TODO: FIX, it crashes
    if no_cuda():
        return
    
    a = torch.rand(8, 1024, 1024, dtype=torch.float32, device="cuda")
    b = torch.rand(8, 1024, 1024, dtype=torch.float32, device="cuda")
    ref = torch.bmm(a, b)
    res = cublas_bmm(a, b, mt.F32, mt.F32, ct.F32, True)
    assert res.dtype == torch.float32
    assert res.shape == ref.shape
    assert_close(res, ref, atol=0.0, rtol=1e-5)
=======
    res_cublas = cublas_mm(a, b, mt.F32, mt.F32, ct.FAST_TF32, False)
    res_mp = float_mm(a, b, 23, 8, 10, 8)
    assert res_cublas.dtype == torch.float32
    assert_close(res_cublas, ref, atol=0.0, rtol=1e-3)
    assert_close(res_cublas, res_mp, atol=0.0, rtol=1e-3)
>>>>>>> 8f053b30
<|MERGE_RESOLUTION|>--- conflicted
+++ resolved
@@ -56,10 +56,11 @@
     a = torch.rand(277, 1501, dtype=torch.float32, device="cuda")
     b = torch.rand(1501, 984, dtype=torch.float32, device="cuda")
     ref = torch.mm(a, b)
-<<<<<<< HEAD
-    res = cublas_mm(a, b, mt.F32, mt.F32, ct.FAST_TF32, False)
-    assert res.dtype == torch.float32
-    assert_close(res, ref, atol=0.0, rtol=1e-3)
+    res_cublas = cublas_mm(a, b, mt.F32, mt.F32, ct.FAST_TF32, False)
+    res_mp = float_mm(a, b, 23, 8, 10, 8)
+    assert res_cublas.dtype == torch.float32
+    assert_close(res_cublas, ref, atol=0.0, rtol=1e-3)
+    assert_close(res_cublas, res_mp, atol=0.0, rtol=1e-3)
 
 def test_bmm_if32_of32_cf32_p_2_2():
     if no_cuda():
@@ -84,11 +85,4 @@
     res = cublas_bmm(a, b, mt.F32, mt.F32, ct.F32, True)
     assert res.dtype == torch.float32
     assert res.shape == ref.shape
-    assert_close(res, ref, atol=0.0, rtol=1e-5)
-=======
-    res_cublas = cublas_mm(a, b, mt.F32, mt.F32, ct.FAST_TF32, False)
-    res_mp = float_mm(a, b, 23, 8, 10, 8)
-    assert res_cublas.dtype == torch.float32
-    assert_close(res_cublas, ref, atol=0.0, rtol=1e-3)
-    assert_close(res_cublas, res_mp, atol=0.0, rtol=1e-3)
->>>>>>> 8f053b30
+    assert_close(res, ref, atol=0.0, rtol=1e-5)