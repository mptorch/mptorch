--- conflicted
+++ resolved
@@ -17,23 +17,17 @@
 	$(NVCC) $(CFLAGS) $(NVCCFLAGS) $< -o $@
 
 # Build all targets (new executables go here)
-<<<<<<< HEAD
-TARGETS = vec_add round_bitwise_nearest cublas_gemm cublas_bgemm cublaslt_matmul
-=======
-TARGETS = vec_add round_bitwise_nearest fp_nearest
->>>>>>> cfe470c2
+TARGETS = vec_add round_bitwise_nearest fp_nearest cublas_gemm cublas_bgemm cublaslt_matmul
+
 all: $(TARGETS)
 
 # Individual targets
 vec_add: vec_add.cu 
 round_bitwise_nearest: round_bitwise_nearest.cu
-<<<<<<< HEAD
+fp_nearest: fp_nearest.cu
 cublas_gemm: cublas_gemm.cu
 cublas_bgemm: cublas_bgemm.cu
 cublaslt_matmul: cublaslt_matmul.cu
-=======
-fp_nearest: fp_nearest.cu
->>>>>>> cfe470c2
 
 # Run all targets with the default (first) kernel
 run_all: all 
