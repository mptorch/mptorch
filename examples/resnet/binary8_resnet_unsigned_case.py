import torch
from torch.optim import SGD
from mptorch import FloatingPoint
import mptorch.quant as qpt
from mptorch.optim import QOptim
import torch.nn as nn
from mptorch.utils import trainer
import torchvision
from torchvision import transforms
import torch.nn.functional as F
import random
import numpy as np
import argparse
import wandb

parser = argparse.ArgumentParser(description="ResNet CIFAR10 Example")
parser.add_argument(
    "--batch_size",
    type=int,
    default=64,
    metavar="N",
    help="input batch size for training (default: 64)",
)
parser.add_argument(
    "--seed", type=int, default=123, metavar="S", help="random seed (default: 123)"
)
parser.add_argument(
    "--epochs",
    type=int,
    default=10,
    metavar="N",
    help="number of epochs to train (default: 10)",
)
parser.add_argument(
    "--exp_mul",
    type=int,
    default=5,
    metavar="N",
    help="exponent size (default: 5)",
)
parser.add_argument(
    "--man_mul",
    type=int,
    default=2,
    metavar="N",
    help="mantissa size (default: 2)",
)
parser.add_argument(
    "--exp_add",
    type=int,
    default=8,
    metavar="N",
    help="exponent size (default: 8)",
)
parser.add_argument(
    "--man_add",
    type=int,
    default=7,
    metavar="N",
    help="mantissa size (default: 7)",
)

parser.add_argument(
    "--lr_init",
    type=float,
    default=0.01,
    metavar="N",
    help="initial learning rate (default: 0.01)",
)
parser.add_argument(
    "--momentum",
    type=float,
    default=0.9,
    metavar="N",
    help="momentum value to be used by the optimizer (default: 0.9)",
)
parser.add_argument(
    "--weight_decay",
    type=float,
    default=0,
    metavar="N",
    help="weight decay value to be used by the optimizer (default: 0.0)",
)
parser.add_argument(
    "--no-cuda", action="store_true", default=False, help="disables CUDA training"
)

# new parser arguments for binary8 format and testing-----------------------
# weights and biases
parser.add_argument("--wandb", action="store_true", default=False, help="wandb logging")

# Precision (P)
parser.add_argument("--P", type=int, default=3, metavar="N", help="precision (1-7)")

# subnormals
parser.add_argument(
    "--subnormals",
    action="store_true",
    default=False,
    help="subnormals or no subnormals",
)

# signed or unsigned
parser.add_argument(
    "--is_signed", action="store_true", default=False, help="signed or unsigned"
)

# prng_bits
parser.add_argument(
    "--prng_bits",
    type=int,
    metavar="N",
<<<<<<< HEAD
    help="number of random bits used for adding in stochatic",
=======
    default=0,
    help="number of random bits used for adding in stochatic"
>>>>>>> 2431291b
)

# type of rounding
parser.add_argument(
    "--rounding",
    type=str,
    default="nearest",
    metavar="N",
    help="nearest, stochastic, truncate",
)

# type of saturation mode
parser.add_argument(
    "--overflow_policy",
    type=str,
    default="saturate_infty",
    metavar="N",
<<<<<<< HEAD
    help="saturate, overflow, no_overflow",
=======
    help="saturate_infty, saturate_maxfloat, saturate_maxfloat2"
>>>>>>> 2431291b
)

# name of wandb project run will be in
parser.add_argument(
    "--wandb_proj_name",
    type=str,
    default="ResNet Tests",
    metavar="N",
    help="name of the project where runs will be logged",
)

# group within project file
parser.add_argument(
    "--group_name",
    type=str,
    default="P=4",
    metavar="N",
    help="name of group the run will reside in",
)
# ------------------------------------------------------------------
args = parser.parse_args()
args.cuda = not args.no_cuda and torch.cuda.is_available()
device = "cuda" if args.cuda else "cpu"

# weights and biases configuration----------------------------------
if args.wandb:
    wandb.init(project=args.wandb_proj_name, config=args, group=args.group_name)
    config = wandb.config.update(args)
# ------------------------------------------------------------------

torch.manual_seed(args.seed)
torch.cuda.manual_seed(args.seed)
np.random.seed(args.seed)
random.seed(args.seed)
torch.backends.cudnn.deterministic = True

fpmul = FloatingPoint(
    exp=args.exp_mul, man=args.man_mul, subnormals=True, saturate=True
)
fpacc = FloatingPoint(
    exp=args.exp_add, man=args.man_add, subnormals=True, saturate=True
)

transform_train = transforms.Compose(
    [
        transforms.RandomCrop(32, padding=4),
        transforms.RandomHorizontalFlip(),
        transforms.ToTensor(),
        transforms.Normalize((0.4914, 0.4822, 0.4465), (0.2023, 0.1994, 0.2010)),
    ]
)

transform_test = transforms.Compose(
    [
        transforms.ToTensor(),
        transforms.Normalize((0.4914, 0.4822, 0.4465), (0.2023, 0.1994, 0.2010)),
    ]
)

train_set = torchvision.datasets.CIFAR10(
    root="./data", train=True, download=True, transform=transform_train
)
train_loader = torch.utils.data.DataLoader(
    train_set, batch_size=args.batch_size, shuffle=True
)

test_set = torchvision.datasets.CIFAR10(
    root="./data", train=False, download=True, transform=transform_test
)
test_loader = torch.utils.data.DataLoader(
    test_set, batch_size=args.batch_size, shuffle=False
)

# define a lambda function so that the Quantizer module can be duplicated easily
act_error_quant = lambda: qpt.Quantizer(
    forward_number=fpmul,
    backward_number=fpmul,
    forward_rounding="nearest",
    backward_rounding="nearest",
)

param_q = lambda x: qpt.binary8_quantize(
    x,
    P=args.P,
    rounding=args.rounding,
    overflow_policy=args.overflow_policy,
    is_signed=True,  # weights should be signed
    subnormals=args.subnormals,
    prng_bits=args.prng_bits,
)

# For the first layer input, we ensure it is signed
input_q_first_layer = lambda x: qpt.binary8_quantize(
    x,
    P=args.P,
    rounding=args.rounding,
    overflow_policy=args.overflow_policy,
    is_signed=True,  # inputs to the first layer should be signed
    subnormals=args.subnormals,
    prng_bits=args.prng_bits,
)

input_q = lambda x: qpt.binary8_quantize(
    x,
    P=args.P,
    rounding=args.rounding,
    overflow_policy=args.overflow_policy,
    is_signed=args.is_signed,  # inputs can be unsigned if specified
    subnormals=args.subnormals,
    prng_bits=args.prng_bits,
)

grad_q = lambda x: qpt.binary8_quantize(
    x,
    P=args.P,
    rounding=args.rounding,
    overflow_policy=args.overflow_policy,
    is_signed=True,  # gradients should be signed
    subnormals=args.subnormals,
    prng_bits=args.prng_bits,
)

layer_formats_first_layer = qpt.QAffineFormats(
    fwd_mac=(fpacc, fpmul),
    fwd_rnd="nearest",
    bwd_mac=(fpacc, fpmul),
    bwd_rnd="nearest",
    weight_quant=param_q,
    bias_quant=param_q,
    input_quant=input_q_first_layer,
    grad_quant=grad_q,
)

layer_formats = qpt.QAffineFormats(
    fwd_mac=(fpacc, fpmul),
    fwd_rnd="nearest",
    bwd_mac=(fpacc, fpmul),
    bwd_rnd="nearest",
    weight_quant=param_q,
    bias_quant=param_q,
    input_quant=input_q,
    grad_quant=grad_q,
)


class LambdaLayer(nn.Module):
    def __init__(self, lambd):
        super(LambdaLayer, self).__init__()
        self.lambd = lambd

    def forward(self, x):
        return self.lambd(x)


class BasicBlock(nn.Module):
    expansion = 1

    def __init__(self, in_planes, planes, stride=1, option="A"):
        super(BasicBlock, self).__init__()
        self.conv1 = qpt.QConv2d(
            in_planes,
            planes,
            kernel_size=3,
            stride=stride,
            padding=1,
            bias=False,
            formats=layer_formats,
        )
        self.bn1 = nn.BatchNorm2d(planes)
        self.conv2 = qpt.QConv2d(
            planes,
            planes,
            kernel_size=3,
            stride=1,
            padding=1,
            bias=False,
            formats=layer_formats,
        )
        self.bn2 = nn.BatchNorm2d(planes)
        self.ae = act_error_quant()

        self.shortcut = nn.Sequential()
        if stride != 1 or in_planes != planes:
            if option == "A":
                """
                For CIFAR10 ResNet paper uses option A.
                """
                self.shortcut = LambdaLayer(
                    lambda x: F.pad(
                        x[:, :, ::2, ::2],
                        (0, 0, 0, 0, planes // 4, planes // 4),
                        "constant",
                        0,
                    )
                )
            elif option == "B":
                self.shortcut = nn.Sequential(
                    qpt.QConv2d(
                        in_planes,
                        self.expansion * planes,
                        kernel_size=1,
                        stride=stride,
                        bias=False,
                        formats=layer_formats,
                    ),
                    nn.BatchNorm2d(self.expansion * planes),
                )

    def forward(self, x):
        out = F.relu(self.bn1(self.conv1(x)))
        out = self.bn2(self.conv2(out))
        out += self.shortcut(x)
        out = self.ae(out)
        out = F.relu(out)
        return out


class ResNet(nn.Module):
    def __init__(self, block, num_blocks, num_classes=10):
        super(ResNet, self).__init__()
        self.in_planes = 16

        self.conv1 = qpt.QConv2d(
            3,
            16,
            kernel_size=3,
            stride=1,
            padding=1,
            bias=False,
            formats=layer_formats_first_layer,
        )
        self.bn1 = nn.BatchNorm2d(16)
        self.layer1 = self._make_layer(block, 16, num_blocks[0], stride=1)
        self.layer2 = self._make_layer(block, 32, num_blocks[1], stride=2)
        self.layer3 = self._make_layer(block, 64, num_blocks[2], stride=2)
        self.linear = qpt.QLinear(64, num_classes, formats=layer_formats)

    def _make_layer(self, block, planes, num_blocks, stride):
        strides = [stride] + [1] * (num_blocks - 1)
        layers = []
        for stride in strides:
            layers.append(block(self.in_planes, planes, stride))
            self.in_planes = planes * block.expansion

        return nn.Sequential(*layers)

    def forward(self, x):
        out = F.relu(self.bn1(self.conv1(x)))
        out = self.layer1(out)
        out = self.layer2(out)
        out = self.layer3(out)
        out = F.avg_pool2d(out, out.size()[3])
        out = out.view(out.size(0), -1)
        out = self.linear(out)
        return out


def resnet20():
    return ResNet(BasicBlock, [3, 3, 3])


def resnet32():
    return ResNet(BasicBlock, [5, 5, 5])


def resnet44():
    return ResNet(BasicBlock, [7, 7, 7])


def resnet56():
    return ResNet(BasicBlock, [9, 9, 9])


def resnet110():
    return ResNet(BasicBlock, [18, 18, 18])


def resnet1202():
    return ResNet(BasicBlock, [200, 200, 200])


net = resnet20()
net = net.to(device)
optimizer = SGD(
    net.parameters(),
    lr=args.lr_init,
    momentum=args.momentum,
    weight_decay=args.weight_decay,
)

acc_q = lambda x: qpt.binary8_quantize(
    x,
    P=args.P,
    rounding=args.rounding,
    overflow_policy=args.overflow_policy,
    is_signed=True,  # accumulators should be signed
    subnormals=args.subnormals,
    prng_bits=args.prng_bits,
)

optimizer = QOptim(optimizer, acc_quant=acc_q, momentum_quant=acc_q)
scheduler = torch.optim.lr_scheduler.CosineAnnealingLR(optimizer, T_max=args.epochs)

trainer(
    net,
    train_loader,
    test_loader,
    num_epochs=args.epochs,
    lr=args.lr_init,
    batch_size=args.batch_size,
    optimizer=optimizer,
    device=device,
    scheduler=scheduler,
    init_scale=256.0,
    log_wandb=args.wandb,
)

if args.wandb:
    wandb.finish()<|MERGE_RESOLUTION|>--- conflicted
+++ resolved
@@ -110,12 +110,8 @@
     "--prng_bits",
     type=int,
     metavar="N",
-<<<<<<< HEAD
+    default=0,
     help="number of random bits used for adding in stochatic",
-=======
-    default=0,
-    help="number of random bits used for adding in stochatic"
->>>>>>> 2431291b
 )
 
 # type of rounding
@@ -133,11 +129,7 @@
     type=str,
     default="saturate_infty",
     metavar="N",
-<<<<<<< HEAD
-    help="saturate, overflow, no_overflow",
-=======
-    help="saturate_infty, saturate_maxfloat, saturate_maxfloat2"
->>>>>>> 2431291b
+    help="saturate_infty, saturate_maxfloat, saturate_maxfloat2",
 )
 
 # name of wandb project run will be in
