--- conflicted
+++ resolved
@@ -445,13 +445,8 @@
             grad_output = torch.unsqueeze(grad_output, d)
         grad_x = grad_output * torch.ones_like(x, device=x.device)
         return grad_x, None, None, None
-
-
-<<<<<<< HEAD
-def qsum(x, dim, keepdim=False, quant=lambda x: x):
-=======
+    
 def qsum(x, dim, quant=lambda x: x, keepdim=False):
->>>>>>> e79bf5cc
     return qsum_kernel.apply(x, quant, dim, keepdim)
 
 
