--- conflicted
+++ resolved
@@ -1,12 +1,8 @@
 import torch
 import math
 from .quant_function import *
-<<<<<<< HEAD
-from torch import nn
-=======
 from ..number import FloatType
 from .quant_format import make_quant_function
->>>>>>> b5d4aa9e
 
 __all__ = [
     "qlinear",
@@ -245,12 +241,8 @@
         qother = formats.weight_quant(scale(other, ctx.weight_scale))
 
         if formats.fwd_use_default_prec:
-<<<<<<< HEAD
-            output = torch.bmm(qinput, qother)
-=======
             with torch.no_grad():
                 output = torch.matmul(qinput, qother)
->>>>>>> b5d4aa9e
         else:
             output = mp_bmm(
                 qinput,
@@ -277,12 +269,8 @@
 
         if ctx.needs_input_grad[0]:
             if ctx.formats.bwd_use_default_prec:
-<<<<<<< HEAD
-                grad_input = torch.bmm(qgrad_output, qother.transpose(-2, -1))
-=======
                 grad_input = torch.matmul(qgrad_output, qother.transpose(-2, -1))
                 grad_input = torch.matmul(qgrad_output, qother.transpose(-2, -1))
->>>>>>> b5d4aa9e
             else:
                 grad_input = mp_bmm(
                     qgrad_output,
@@ -296,12 +284,8 @@
 
         if ctx.needs_input_grad[1]:
             if ctx.formats.bwd_use_default_prec:
-<<<<<<< HEAD
-                grad_other = torch.bmm(qinput.transpose(-2, -1), qgrad_output)
-=======
                 grad_other = torch.matmul(qinput.transpose(-2, -1), qgrad_output)
                 grad_other = torch.matmul(qinput.transpose(-2, -1), qgrad_output)
->>>>>>> b5d4aa9e
             else:
                 grad_other = mp_bmm(
                     qinput.transpose(-2, -1),
@@ -554,9 +538,8 @@
 
         return qgrad_input, None, None
 
-<<<<<<< HEAD
-def qsoftmax(x, dim, dtype, quant):
-    pass
+def qsoftmax(x, dim, formats):
+    return qsoftmax_kernel.apply(x, dim, formats)
 
 
 class qgelu_kernel(torch.autograd.Function):
@@ -603,7 +586,3 @@
 
 def qgelu(input, formats, approximate='none'):
     return qgelu_kernel.apply(input, formats, approximate)
-=======
-def qsoftmax(x, dim, formats):
-    return qsoftmax_kernel.apply(x, dim, formats)
->>>>>>> b5d4aa9e
