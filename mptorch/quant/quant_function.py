import torch
from mptorch import (
    Number,
    FixedPoint,
    FloatingPoint,
    SuperNormalFloat,
    BlockFloatingPoint,
)
from torch.utils.cpp_extension import load
import os
from enum import Enum

__all__ = [
    "fixed_point_quantize",
    "block_quantize",
    "float_quantize",
    "p3109_quantize",
    "SaturationMode",
    "superfp_quantize",
    "quantizer",
    "mp_mm",
    "mp_bmm",
    "float_mm",
    "float_bmm",
    "fxp_mm",
    "fxp_bmm",
    "superfp_mm",
    "superfp_bmm",
]

current_path = os.path.dirname(os.path.realpath(__file__))
quant_cpu = load(
    name="quant_cpu",
    sources=[
        os.path.join(current_path, "quant_cpu/pybind_cpu.cpp"),
        os.path.join(current_path, "quant_cpu/quant.cpp"),
        os.path.join(current_path, "quant_cpu/bit_helper.cpp"),
        os.path.join(current_path, "quant_cpu/sim_helper.cpp"),
    ],
)

if torch.cuda.is_available():
    quant_cuda = load(
        name="quant_cuda",
        sources=[
            os.path.join(current_path, "quant_cuda/pybind_cuda.cpp"),
            os.path.join(current_path, "quant_cuda/bit_helper.cu"),
            os.path.join(current_path, "quant_cuda/sim_helper.cu"),
            os.path.join(current_path, "quant_cuda/block_kernel.cu"),
            os.path.join(current_path, "quant_cuda/fp_kernel.cu"),
            os.path.join(current_path, "quant_cuda/fxp_kernel.cu"),
            os.path.join(current_path, "quant_cuda/superfp_kernel.cu"),
            os.path.join(current_path, "quant_cuda/quant.cu"),
            os.path.join(current_path, "quant_cuda/p3109_kernel.cu"),
        ],
    )
else:
    quant_cuda = quant_cpu


def assert_wl_fl(wl, fl, stage=""):
    if wl == -1 and fl != -1:
        raise ValueError("fixed point {} wl {}, fl {}".format(stage, wl, fl))


def get_module(x):
    if x.is_cuda:
        quant_module = quant_cuda
    else:
        quant_module = quant_cpu
    return quant_module

if torch.cuda.is_available():
    SaturationMode  = quant_cuda.SaturationMode
else:
    SaturationMode = None

def mp_mm(a, b, formats, use_forward=True):
    if use_forward:  # FWD format configuration
        add_cfg, mul_cfg, fma, rnd = (
            formats.fwd_add,
            formats.fwd_mul,
            formats.fwd_fma,
            formats.fwd_rnd,
        )
    else:  # BWD format configuration
        add_cfg, mul_cfg, fma, rnd = (
            formats.bwd_add,
            formats.bwd_mul,
            formats.bwd_fma,
            formats.bwd_rnd,
        )
    if type(formats.fwd_add) == FloatingPoint:
        return float_mm(
            a,
            b,
            man_add=add_cfg.man,
            exp_add=add_cfg.exp,
            man_mul=mul_cfg.man,
            exp_mul=mul_cfg.exp,
            rounding=rnd,
            fma=fma,
            subnormals=add_cfg.subnormals,
            saturate=add_cfg.saturate,
        )
    elif type(formats.fwd_add) == SuperNormalFloat:
        return superfp_mm(
            a,
            b,
            man_add=add_cfg.man,
            exp_add=add_cfg.exp,
            man_mul=mul_cfg.man,
            exp_mul=mul_cfg.exp,
            rounding=rnd,
            fma=fma,
            saturate=add_cfg.saturate,
        )
    else:  # fixed-point
        return fxp_mm(
            a,
            b,
            wl_add=add_cfg.wl,
            fl_add=add_cfg.fl,
            wl_mul=mul_cfg.wl,
            fl_mul=mul_cfg.fl,
            symmetric=False,
            rounding=rnd,
            fma=fma,
        )


def fxp_mm(
    a,
    b,
    wl_add=16,
    fl_add=8,
    wl_mul=16,
    fl_mul=8,
    symmetric=False,
    rounding="nearest",
    fma=True,
):
    """
    Mixed-precision fixed-point GEMM with customized formats for the multipliers and accumulators
    Args:
        - :attr: `a` (torch.Tensor): the input of GEMM, with shape:(M, K)
        - :attr: `b` (torch.Tensor) : the input of GEMM, with shape:(K, N)
        - :attr: `wl_add` (int) : word length of the fixed point number being simulated for addition
        - :attr: `fl_add` (int) : fractional length of the fixed point number being simulated for addition
        - :attr: `wl_mul` (int) : word length of the fixed point number being simulated for multiplication
        - :attr: `fl_mul` (int) : fractional length of the fixed point number being simulated for multiplicaiton
        - :attr: `fma` (bool) : use fma operation instead of separate multiply and add (uses the
        wl_add and fl_add parameters for the rounding of the fma results)
    Returns:
        - the result of GEMM (torch.Tensor)
    """

    assert len(a.shape) == 2
    assert len(b.shape) == 2
    assert a.shape[1] == b.shape[0]
    assert a.device == b.device
    quant_module = get_module(a)
    c = torch.zeros(a.shape[0], b.shape[1], device=a.device)
    if rounding == "nearest":
        if not fma:
            quant_module.fixed_point_quantize_nearest_mm(
                a.contiguous(),
                b.contiguous(),
                c.contiguous(),
                a.shape[0],
                b.shape[1],
                a.shape[1],
                wl_add,
                fl_add,
                wl_mul,
                fl_mul,
                symmetric,
            )
        else:
            quant_module.fixed_point_quantize_nearest_mm_fma(
                a.contiguous(),
                b.contiguous(),
                c.contiguous(),
                a.shape[0],
                b.shape[1],
                a.shape[1],
                wl_add,
                fl_add,
                symmetric,
            )
    else:
        if not fma:
            quant_module.fixed_point_quantize_stochastic_mm(
                a.contiguous(),
                b.contiguous(),
                c.contiguous(),
                a.shape[0],
                b.shape[1],
                a.shape[1],
                wl_add,
                fl_add,
                wl_mul,
                fl_mul,
                symmetric,
            )
        else:
            quant_module.fixed_point_quantize_stochastic_mm_fma(
                a.contiguous(),
                b.contiguous(),
                c.contiguous(),
                a.shape[0],
                b.shape[1],
                a.shape[1],
                wl_add,
                fl_add,
                symmetric,
            )
    return c


def float_mm(
    a,
    b,
    man_add=23,
    exp_add=8,
    man_mul=23,
    exp_mul=8,
    rounding="nearest",
    fma=True,
    subnormals=True,
    saturate=True,
):
    """
    Mixed-precision floating-point GEMM with customized formats for the multipliers and accumulators
    Args:
        - :attr: `a` (torch.Tensor): the input of GEMM, with shape:(M, K)
        - :attr: `b` (torch.Tensor) : the input of GEMM, with shape:(K, N)
        - :attr: `exp_add` (int) : number of bits allocated for exponent in addition result
        - :attr: `man_add` (int) : number of bits allocated for mantissa in addition result, not counting the virtual bit
        - :attr: `exp_mul` (int) : number of bits allocated for exponent in multiplication result
        - :attr: `man_mul` (int) : number of bits allocated for mantissa in multiplication result, not counting the virtual bit
        - :attr: `fma` (bool) : use fma operation instead of separate multiply and add (uses the
        man_add and exp_add parameters for the rounding of the fma results)
        - :attr: `subnormals` (bool): allow the use of subnormal values
        - :attr: `saturate` (bool): saturate results (i.e., clamp values at min/max representable
        in the format instead of outputting infinities)
    Returns:
        - the result of GEMM (torch.Tensor)
    """

    assert len(a.shape) == 2
    assert len(b.shape) == 2
    assert a.shape[1] == b.shape[0]
    assert a.device == b.device
    quant_module = get_module(a)
    c = torch.zeros(a.shape[0], b.shape[1], device=a.device)
    if rounding == "nearest":
        if not fma:
            quant_module.float_quantize_nearest_mm(
                a.contiguous(),
                b.contiguous(),
                c.contiguous(),
                a.shape[0],
                b.shape[1],
                a.shape[1],
                man_add,
                exp_add,
                man_mul,
                exp_mul,
                subnormals,
                saturate,
            )
        else:
            quant_module.float_quantize_nearest_mm_fma(
                a.contiguous(),
                b.contiguous(),
                c.contiguous(),
                a.shape[0],
                b.shape[1],
                a.shape[1],
                man_add,
                exp_add,
                subnormals,
                saturate,
            )
    else:
        if not fma:
            quant_module.float_quantize_stochastic_mm(
                a.contiguous(),
                b.contiguous(),
                c.contiguous(),
                a.shape[0],
                b.shape[1],
                a.shape[1],
                man_add,
                exp_add,
                man_mul,
                exp_mul,
                subnormals,
                saturate,
            )
        else:
            quant_module.float_quantize_stochastic_mm_fma(
                a.contiguous(),
                b.contiguous(),
                c.contiguous(),
                a.shape[0],
                b.shape[1],
                a.shape[1],
                man_add,
                exp_add,
                subnormals,
                saturate,
            )
    return c


def superfp_mm(
    a,
    b,
    man_add=23,
    exp_add=8,
    man_mul=23,
    exp_mul=8,
    rounding="nearest",
    fma=True,
    saturate=False,
):
    """
    Mixed-precision super normal floating-point GEMM with customized formats for the multipliers and accumulators
    Args:
        - :attr: `a` (torch.Tensor): the input of GEMM, with shape:(M, K)
        - :attr: `b` (torch.Tensor) : the input of GEMM, with shape:(K, N)
        - :attr: `exp_add` (int) : number of bits allocated for exponent in addition result
        - :attr: `man_add` (int) : number of bits allocated for mantissa in addition result, not counting the virtual bit
        - :attr: `exp_mul` (int) : number of bits allocated for exponent in multiplication result
        - :attr: `man_mul` (int) : number of bits allocated for mantissa in multiplication result, not counting the virtual bit
        - :attr: `fma` (bool) : use fma operation instead of separate multiply and add (uses the
        man_add and exp_add parameters for the rounding of the fma results)
        - :attr: `saturate` (bool): saturate results (i.e., clamp values at min/max representable
        in the format instead of outputting infinities)
    Returns:
        - the result of GEMM (torch.Tensor)
    """

    assert len(a.shape) == 2
    assert len(b.shape) == 2
    assert a.shape[1] == b.shape[0]
    assert a.device == b.device
    quant_module = get_module(a)
    c = torch.zeros(a.shape[0], b.shape[1], device=a.device)
    if rounding == "nearest":
        if not fma:
            quant_module.superfp_quantize_nearest_mm(
                a.contiguous(),
                b.contiguous(),
                c.contiguous(),
                a.shape[0],
                b.shape[1],
                a.shape[1],
                man_add,
                exp_add,
                man_mul,
                exp_mul,
                saturate,
            )
        else:
            quant_module.superfp_quantize_nearest_mm_fma(
                a.contiguous(),
                b.contiguous(),
                c.contiguous(),
                a.shape[0],
                b.shape[1],
                a.shape[1],
                man_add,
                exp_add,
                saturate,
            )
    else:
        # TODO: stochastic rounding is not implemented yet
        raise NotImplementedError("SR SuperNormalFloat MM is not yet implemented")
    return c


def mp_bmm(a, b, formats, use_forward=True):
    if use_forward:  # FWD format configuration
        add_cfg, mul_cfg, fma, rnd = (
            formats.fwd_add,
            formats.fwd_mul,
            formats.fwd_fma,
            formats.fwd_rnd,
        )
    else:  # BWD format configuration
        add_cfg, mul_cfg, fma, rnd = (
            formats.bwd_add,
            formats.bwd_mul,
            formats.bwd_fma,
            formats.bwd_rnd,
        )
    if type(formats.fwd_add) == FloatingPoint:
        return float_bmm(
            a,
            b,
            man_add=add_cfg.man,
            exp_add=add_cfg.exp,
            man_mul=mul_cfg.man,
            exp_mul=mul_cfg.exp,
            rounding=rnd,
            fma=fma,
            subnormals=add_cfg.subnormals,
            saturate=add_cfg.saturate,
        )
    elif type(formats.fwd_add) == SuperNormalFloat:
        return superfp_bmm(
            a,
            b,
            man_add=add_cfg.man,
            exp_add=add_cfg.exp,
            man_mul=mul_cfg.man,
            exp_mul=mul_cfg.exp,
            rounding=rnd,
            fma=fma,
            saturate=add_cfg.saturate,
        )
    else:  # fixed-point
        return fxp_bmm(
            a,
            b,
            wl_add=add_cfg.wl,
            fl_add=add_cfg.fl,
            wl_mul=mul_cfg.wl,
            fl_mul=mul_cfg.fl,
            symmetric=False,
            rounding=rnd,
            fma=fma,
        )


def float_bmm(
    a,
    b,
    man_add=23,
    exp_add=8,
    man_mul=23,
    exp_mul=8,
    rounding="nearest",
    fma=True,
    subnormals=True,
    saturate=True,
):

    assert a.shape[-1] == b.shape[-2]
    assert a.device == b.device
    quant_module = get_module(a)
    if rounding == "nearest":
        if not fma:
            if len(a.shape) == 3 and len(b.shape) == 3:
                c = torch.zeros(a.shape[0], a.shape[1], b.shape[2], device=a.device)
                quant_module.float_quantize_nearest_bmm(
                    a.contiguous(),
                    b.contiguous(),
                    c.contiguous(),
                    a.shape[1],
                    b.shape[2],
                    a.shape[2],
                    man_add,
                    exp_add,
                    man_mul,
                    exp_mul,
                    subnormals,
                    saturate,
                )
            elif len(a.shape) == 3 and len(b.shape) == 2:
                a_r = torch.reshape(a, (a.shape[0] * a.shape[1], a.shape[2]))
                c_r = torch.zeros(a_r.shape[0], b.shape[1], device=a.device)
                quant_module.float_quantize_nearest_mm(
                    a_r.contiguous(),
                    b.contiguous(),
                    c_r.contiguous(),
                    a_r.shape[0],
                    b.shape[1],
                    a_r.shape[1],
                    man_add,
                    exp_add,
                    man_mul,
                    exp_mul,
                    subnormals,
                    saturate,
                )
                c = torch.reshape(c_r, (a.shape[0], a.shape[1], b.shape[1]))
            elif len(a.shape) == 4 and len(b.shape) == 4:
                a_r = torch.reshape(
                    a, (a.shape[0] * a.shape[1], a.shape[2], a.shape[3])
                )
                b_r = torch.reshape(
                    b, (b.shape[0] * b.shape[1], b.shape[2], b.shape[3])
                )
                c_r = torch.zeros(
                    a_r.shape[0], a_r.shape[1], b_r.shape[2], device=a.device
                )
                quant_module.float_quantize_nearest_bmm(
                    a_r.contiguous(),
                    b_r.contiguous(),
                    c_r.contiguous(),
                    a_r.shape[1],
                    b_r.shape[2],
                    a_r.shape[2],
                    man_add,
                    exp_add,
                    man_mul,
                    exp_mul,
                    subnormals,
                    saturate,
                )
                c = torch.reshape(c_r, (a.shape[0], a.shape[1], a.shape[2], b.shape[3]))
            elif len(a.shape) == 2 and len(b.shape) == 2:
                c = torch.zeros(a.shape[0], b.shape[1], device=a.device)
                quant_module.float_quantize_nearest_mm(
                    a.contiguous(),
                    b.contiguous(),
                    c.contiguous(),
                    a.shape[0],
                    b.shape[1],
                    a.shape[1],
                    man_add,
                    exp_add,
                    man_mul,
                    exp_mul,
                    subnormals,
                    saturate,
                )
            else:
                raise Exception("Wrong tensor sizes")
        else:
            if len(a.shape) == 3 and len(b.shape) == 3:
                c = torch.zeros(a.shape[0], a.shape[1], b.shape[2], device=a.device)
                quant_module.float_quantize_nearest_bmm_fma(
                    a.contiguous(),
                    b.contiguous(),
                    c.contiguous(),
                    a.shape[1],
                    b.shape[2],
                    a.shape[2],
                    man_add,
                    exp_add,
                    subnormals,
                    saturate,
                )
            elif len(a.shape) == 3 and len(b.shape) == 2:
                a_r = torch.reshape(a, (a.shape[0] * a.shape[1], a.shape[2]))
                c_r = torch.zeros(a_r.shape[0], b.shape[1], device=a.device)
                quant_module.float_quantize_nearest_mm_fma(
                    a_r.contiguous(),
                    b.contiguous(),
                    c_r.contiguous(),
                    a_r.shape[0],
                    b.shape[1],
                    a_r.shape[1],
                    man_add,
                    exp_add,
                    subnormals,
                    saturate,
                )
                c = torch.reshape(c_r, (a.shape[0], a.shape[1], b.shape[1]))
            elif len(a.shape) == 4 and len(b.shape) == 4:
                a_r = torch.reshape(
                    a, (a.shape[0] * a.shape[1], a.shape[2], a.shape[3])
                )
                b_r = torch.reshape(
                    b, (b.shape[0] * b.shape[1], b.shape[2], b.shape[3])
                )
                c_r = torch.zeros(
                    a_r.shape[0], a_r.shape[1], b_r.shape[2], device=a.device
                )
                quant_module.float_quantize_nearest_bmm_fma(
                    a_r.contiguous(),
                    b_r.contiguous(),
                    c_r.contiguous(),
                    a_r.shape[1],
                    b_r.shape[2],
                    a_r.shape[2],
                    man_add,
                    exp_add,
                    subnormals,
                    saturate,
                )
                c = torch.reshape(c_r, (a.shape[0], a.shape[1], a.shape[2], b.shape[3]))
            elif len(a.shape) == 2 and len(b.shape) == 2:
                c = torch.zeros(a.shape[0], b.shape[1], device=a.device)
                quant_module.float_quantize_nearest_mm_fma(
                    a.contiguous(),
                    b.contiguous(),
                    c.contiguous(),
                    a.shape[0],
                    b.shape[1],
                    a.shape[1],
                    man_add,
                    exp_add,
                    subnormals,
                    saturate,
                )
            else:
                raise Exception("Wrong tensor sizes")
    else:
        if not fma:
            if len(a.shape) == 3 and len(b.shape) == 3:
                c = torch.zeros(a.shape[0], a.shape[1], b.shape[2], device=a.device)
                quant_module.float_quantize_stochastic_bmm(
                    a.contiguous(),
                    b.contiguous(),
                    c.contiguous(),
                    a.shape[1],
                    b.shape[2],
                    a.shape[2],
                    man_add,
                    exp_add,
                    man_mul,
                    exp_mul,
                    subnormals,
                    saturate,
                )
            elif len(a.shape) == 3 and len(b.shape) == 2:
                a_r = torch.reshape(a, (a.shape[0] * a.shape[1], a.shape[2]))
                c_r = torch.zeros(a_r.shape[0], b.shape[1], device=a.device)
                quant_module.float_quantize_stochastic_mm(
                    a_r.contiguous(),
                    b.contiguous(),
                    c_r.contiguous(),
                    a_r.shape[0],
                    b.shape[1],
                    a_r.shape[1],
                    man_add,
                    exp_add,
                    man_mul,
                    exp_mul,
                    subnormals,
                    saturate,
                )
                c = torch.reshape(c_r, (a.shape[0], a.shape[1], b.shape[1]))
            elif len(a.shape) == 4 and len(b.shape) == 4:
                a_r = torch.reshape(
                    a, (a.shape[0] * a.shape[1], a.shape[2], a.shape[3])
                )
                b_r = torch.reshape(
                    b, (b.shape[0] * b.shape[1], b.shape[2], b.shape[3])
                )
                c_r = torch.zeros(
                    a_r.shape[0], a_r.shape[1], b_r.shape[2], device=a.device
                )
                quant_module.float_quantize_stochastic_bmm(
                    a_r.contiguous(),
                    b_r.contiguous(),
                    c_r.contiguous(),
                    a_r.shape[1],
                    b_r.shape[2],
                    a_r.shape[2],
                    man_add,
                    exp_add,
                    man_mul,
                    exp_mul,
                    subnormals,
                    saturate,
                )
                c = torch.reshape(c_r, (a.shape[0], a.shape[1], a.shape[2], b.shape[3]))
            elif len(a.shape) == 2 and len(b.shape) == 2:
                c = torch.zeros(a.shape[0], b.shape[1], device=a.device)
                quant_module.float_quantize_stochastic_mm(
                    a.contiguous(),
                    b.contiguous(),
                    c.contiguous(),
                    a.shape[0],
                    b.shape[1],
                    a.shape[1],
                    man_add,
                    exp_add,
                    man_mul,
                    exp_mul,
                    subnormals,
                    saturate,
                )
            else:
                raise Exception("Wrong tensor sizes")
        else:
            if len(a.shape) == 3 and len(b.shape) == 3:
                c = torch.zeros(a.shape[0], a.shape[1], b.shape[2], device=a.device)
                quant_module.float_quantize_stochastic_bmm_fma(
                    a.contiguous(),
                    b.contiguous(),
                    c.contiguous(),
                    a.shape[1],
                    b.shape[2],
                    a.shape[2],
                    man_add,
                    exp_add,
                    subnormals,
                    saturate,
                )
            elif len(a.shape) == 3 and len(b.shape) == 2:
                a_r = torch.reshape(a, (a.shape[0] * a.shape[1], a.shape[2]))
                c_r = torch.zeros(a_r.shape[0], b.shape[1], device=a.device)
                quant_module.float_quantize_stochastic_mm_fma(
                    a_r.contiguous(),
                    b.contiguous(),
                    c_r.contiguous(),
                    a_r.shape[0],
                    b.shape[1],
                    a_r.shape[1],
                    man_add,
                    exp_add,
                    subnormals,
                    saturate,
                )
                c = torch.reshape(c_r, (a.shape[0], a.shape[1], b.shape[1]))
            elif len(a.shape) == 4 and len(b.shape) == 4:
                a_r = torch.reshape(
                    a, (a.shape[0] * a.shape[1], a.shape[2], a.shape[3])
                )
                b_r = torch.reshape(
                    b, (b.shape[0] * b.shape[1], b.shape[2], b.shape[3])
                )
                c_r = torch.zeros(
                    a_r.shape[0], a_r.shape[1], b_r.shape[2], device=a.device
                )
                quant_module.float_quantize_stochastic_bmm_fma(
                    a_r.contiguous(),
                    b_r.contiguous(),
                    c_r.contiguous(),
                    a_r.shape[1],
                    b_r.shape[2],
                    a_r.shape[2],
                    man_add,
                    exp_add,
                    man_mul,
                    exp_mul,
                    subnormals,
                    saturate,
                )
                c = torch.reshape(c_r, (a.shape[0], a.shape[1], a.shape[2], b.shape[3]))
            elif len(a.shape) == 2 and len(b.shape) == 2:
                c = torch.zeros(a.shape[0], b.shape[1], device=a.device)
                quant_module.float_quantize_stochastic_mm_fma(
                    a.contiguous(),
                    b.contiguous(),
                    c.contiguous(),
                    a.shape[0],
                    b.shape[1],
                    a.shape[1],
                    man_add,
                    exp_add,
                    subnormals,
                    saturate,
                )
            else:
                raise Exception("Wrong tensor sizes")
    return c


def superfp_bmm(
    a,
    b,
    man_add=23,
    exp_add=8,
    man_mul=23,
    exp_mul=8,
    rounding="nearest",
    fma=True,
    saturate=True,
):

    assert a.shape[-1] == b.shape[-2]
    assert a.device == b.device
    quant_module = get_module(a)
    if rounding == "nearest":
        if not fma:
            if len(a.shape) == 3 and len(b.shape) == 3:
                c = torch.zeros(a.shape[0], a.shape[1], b.shape[2], device=a.device)
                quant_module.superfp_quantize_nearest_bmm(
                    a.contiguous(),
                    b.contiguous(),
                    c.contiguous(),
                    a.shape[1],
                    b.shape[2],
                    a.shape[2],
                    man_add,
                    exp_add,
                    man_mul,
                    exp_mul,
                    saturate,
                )
            elif len(a.shape) == 3 and len(b.shape) == 2:
                a_r = torch.reshape(a, (a.shape[0] * a.shape[1], a.shape[2]))
                c_r = torch.zeros(a_r.shape[0], b.shape[1], device=a.device)
                quant_module.superfp_quantize_nearest_mm(
                    a_r.contiguous(),
                    b.contiguous(),
                    c_r.contiguous(),
                    a_r.shape[0],
                    b.shape[1],
                    a_r.shape[1],
                    man_add,
                    exp_add,
                    man_mul,
                    exp_mul,
                    saturate,
                )
                c = torch.reshape(c_r, (a.shape[0], a.shape[1], b.shape[1]))
            elif len(a.shape) == 4 and len(b.shape) == 4:
                a_r = torch.reshape(
                    a, (a.shape[0] * a.shape[1], a.shape[2], a.shape[3])
                )
                b_r = torch.reshape(
                    b, (b.shape[0] * b.shape[1], b.shape[2], b.shape[3])
                )
                c_r = torch.zeros(
                    a_r.shape[0], a_r.shape[1], b_r.shape[2], device=a.device
                )
                quant_module.superfp_quantize_nearest_bmm(
                    a_r.contiguous(),
                    b_r.contiguous(),
                    c_r.contiguous(),
                    a_r.shape[1],
                    b_r.shape[2],
                    a_r.shape[2],
                    man_add,
                    exp_add,
                    man_mul,
                    exp_mul,
                    saturate,
                )
                c = torch.reshape(c_r, (a.shape[0], a.shape[1], a.shape[2], b.shape[3]))
            elif len(a.shape) == 2 and len(b.shape) == 2:
                c = torch.zeros(a.shape[0], b.shape[1], device=a.device)
                quant_module.superfp_quantize_nearest_mm(
                    a.contiguous(),
                    b.contiguous(),
                    c.contiguous(),
                    a.shape[0],
                    b.shape[1],
                    a.shape[1],
                    man_add,
                    exp_add,
                    man_mul,
                    exp_mul,
                    saturate,
                )
            else:
                raise Exception("Wrong tensor sizes")
        else:
            if len(a.shape) == 3 and len(b.shape) == 3:
                c = torch.zeros(a.shape[0], a.shape[1], b.shape[2], device=a.device)
                quant_module.superfp_quantize_nearest_bmm_fma(
                    a.contiguous(),
                    b.contiguous(),
                    c.contiguous(),
                    a.shape[1],
                    b.shape[2],
                    a.shape[2],
                    man_add,
                    exp_add,
                    saturate,
                )
            elif len(a.shape) == 3 and len(b.shape) == 2:
                a_r = torch.reshape(a, (a.shape[0] * a.shape[1], a.shape[2]))
                c_r = torch.zeros(a_r.shape[0], b.shape[1], device=a.device)
                quant_module.superfp_quantize_nearest_mm_fma(
                    a_r.contiguous(),
                    b.contiguous(),
                    c_r.contiguous(),
                    a_r.shape[0],
                    b.shape[1],
                    a_r.shape[1],
                    man_add,
                    exp_add,
                    saturate,
                )
                c = torch.reshape(c_r, (a.shape[0], a.shape[1], b.shape[1]))
            elif len(a.shape) == 4 and len(b.shape) == 4:
                a_r = torch.reshape(
                    a, (a.shape[0] * a.shape[1], a.shape[2], a.shape[3])
                )
                b_r = torch.reshape(
                    b, (b.shape[0] * b.shape[1], b.shape[2], b.shape[3])
                )
                c_r = torch.zeros(
                    a_r.shape[0], a_r.shape[1], b_r.shape[2], device=a.device
                )
                quant_module.superfp_quantize_nearest_bmm_fma(
                    a_r.contiguous(),
                    b_r.contiguous(),
                    c_r.contiguous(),
                    a_r.shape[1],
                    b_r.shape[2],
                    a_r.shape[2],
                    man_add,
                    exp_add,
                    man_mul,
                    exp_mul,
                    saturate,
                )
                c = torch.reshape(c_r, (a.shape[0], a.shape[1], a.shape[2], b.shape[3]))
            elif len(a.shape) == 2 and len(b.shape) == 2:
                c = torch.zeros(a.shape[0], b.shape[1], device=a.device)
                quant_module.superfp_quantize_nearest_mm_fma(
                    a.contiguous(),
                    b.contiguous(),
                    c.contiguous(),
                    a.shape[0],
                    b.shape[1],
                    a.shape[1],
                    man_add,
                    exp_add,
                    saturate,
                )
            else:
                raise Exception("Wrong tensor sizes")
    else:
        # TODO: stochastic rounding is not implemented yet
        raise NotImplementedError("SR SuperNormalFloat BMM is not yet implemented")
    return c


def fxp_bmm(
    a,
    b,
    wl_add=16,
    fl_add=8,
    wl_mul=16,
    fl_mul=8,
    symmetric=False,
    rounding="nearest",
    fma=True,
):

    assert a.shape[-1] == b.shape[-2]
    assert a.device == b.device
    quant_module = get_module(a)
    if rounding == "nearest":
        if not fma:
            if len(a.shape) == 3 and len(b.shape) == 3:
                c = torch.zeros(a.shape[0], a.shape[1], b.shape[2], device=a.device)
                quant_module.fixed_point_quantize_nearest_bmm(
                    a.contiguous(),
                    b.contiguous(),
                    c.contiguous(),
                    a.shape[1],
                    b.shape[2],
                    a.shape[2],
                    wl_add,
                    fl_add,
                    wl_mul,
                    fl_mul,
                    symmetric,
                )
            elif len(a.shape) == 3 and len(b.shape) == 2:
                a_r = torch.reshape(a, (a.shape[0] * a.shape[1], a.shape[2]))
                c_r = torch.zeros(a_r.shape[0], b.shape[1], device=a.device)
                quant_module.fixed_point_quantize_nearest_mm(
                    a_r.contiguous(),
                    b.contiguous(),
                    c_r.contiguous(),
                    a_r.shape[0],
                    b.shape[1],
                    a_r.shape[1],
                    wl_add,
                    fl_add,
                    wl_mul,
                    fl_mul,
                    symmetric,
                )
                c = torch.reshape(c_r, (a.shape[0], a.shape[1], b.shape[1]))
            elif len(a.shape) == 4 and len(b.shape) == 4:
                a_r = torch.reshape(
                    a, (a.shape[0] * a.shape[1], a.shape[2], a.shape[3])
                )
                b_r = torch.reshape(
                    b, (b.shape[0] * b.shape[1], b.shape[2], b.shape[3])
                )
                c_r = torch.zeros(
                    a_r.shape[0], a_r.shape[1], b_r.shape[2], device=a.device
                )
                quant_module.fixed_point_quantize_nearest_bmm(
                    a_r.contiguous(),
                    b_r.contiguous(),
                    c_r.contiguous(),
                    a_r.shape[1],
                    b_r.shape[2],
                    a_r.shape[2],
                    wl_add,
                    fl_add,
                    wl_mul,
                    fl_mul,
                    symmetric,
                )
                c = torch.reshape(c_r, (a.shape[0], a.shape[1], a.shape[2], b.shape[3]))
            elif len(a.shape) == 2 and len(b.shape) == 2:
                c = torch.zeros(a.shape[0], b.shape[1], device=a.device)
                quant_module.fixed_point_quantize_nearest_mm(
                    a.contiguous(),
                    b.contiguous(),
                    c.contiguous(),
                    a.shape[0],
                    b.shape[1],
                    a.shape[1],
                    wl_add,
                    fl_add,
                    wl_mul,
                    fl_mul,
                    symmetric,
                )
            else:
                raise Exception("Wrong tensor sizes")
        else:
            if len(a.shape) == 3 and len(b.shape) == 3:
                c = torch.zeros(a.shape[0], a.shape[1], b.shape[2], device=a.device)
                quant_module.fixed_point_quantize_nearest_bmm_fma(
                    a.contiguous(),
                    b.contiguous(),
                    c.contiguous(),
                    a.shape[1],
                    b.shape[2],
                    a.shape[2],
                    wl_add,
                    fl_add,
                    symmetric,
                )
            elif len(a.shape) == 3 and len(b.shape) == 2:
                a_r = torch.reshape(a, (a.shape[0] * a.shape[1], a.shape[2]))
                c_r = torch.zeros(a_r.shape[0], b.shape[1], device=a.device)
                quant_module.fixed_point_quantize_nearest_mm_fma(
                    a_r.contiguous(),
                    b.contiguous(),
                    c_r.contiguous(),
                    a_r.shape[0],
                    b.shape[1],
                    a_r.shape[1],
                    wl_add,
                    fl_add,
                    symmetric,
                )
                c = torch.reshape(c_r, (a.shape[0], a.shape[1], b.shape[1]))
            elif len(a.shape) == 4 and len(b.shape) == 4:
                a_r = torch.reshape(
                    a, (a.shape[0] * a.shape[1], a.shape[2], a.shape[3])
                )
                b_r = torch.reshape(
                    b, (b.shape[0] * b.shape[1], b.shape[2], b.shape[3])
                )
                c_r = torch.zeros(
                    a_r.shape[0], a_r.shape[1], b_r.shape[2], device=a.device
                )
                quant_module.fixed_point_quantize_nearest_bmm_fma(
                    a_r.contiguous(),
                    b_r.contiguous(),
                    c_r.contiguous(),
                    a_r.shape[1],
                    b_r.shape[2],
                    a_r.shape[2],
                    wl_add,
                    fl_add,
                    symmetric,
                )
                c = torch.reshape(c_r, (a.shape[0], a.shape[1], a.shape[2], b.shape[3]))
            elif len(a.shape) == 2 and len(b.shape) == 2:
                c = torch.zeros(a.shape[0], b.shape[1], device=a.device)
                quant_module.fixed_point_quantize_nearest_mm_fma(
                    a.contiguous(),
                    b.contiguous(),
                    c.contiguous(),
                    a.shape[0],
                    b.shape[1],
                    a.shape[1],
                    wl_add,
                    fl_add,
                    symmetric,
                )
            else:
                raise Exception("Wrong tensor sizes")
    else:
        if not fma:
            if len(a.shape) == 3 and len(b.shape) == 3:
                c = torch.zeros(a.shape[0], a.shape[1], b.shape[2], device=a.device)
                quant_module.fixed_point_quantize_stochastic_bmm(
                    a.contiguous(),
                    b.contiguous(),
                    c.contiguous(),
                    a.shape[1],
                    b.shape[2],
                    a.shape[2],
                    wl_add,
                    fl_add,
                    symmetric,
                )
            elif len(a.shape) == 3 and len(b.shape) == 2:
                a_r = torch.reshape(a, (a.shape[0] * a.shape[1], a.shape[2]))
                c_r = torch.zeros(a_r.shape[0], b.shape[1], device=a.device)
                quant_module.fixed_point_quantize_stochastic_mm(
                    a_r.contiguous(),
                    b.contiguous(),
                    c_r.contiguous(),
                    a_r.shape[0],
                    b.shape[1],
                    a_r.shape[1],
                    wl_add,
                    fl_add,
                    symmetric,
                )
                c = torch.reshape(c_r, (a.shape[0], a.shape[1], b.shape[1]))
            elif len(a.shape) == 4 and len(b.shape) == 4:
                a_r = torch.reshape(
                    a, (a.shape[0] * a.shape[1], a.shape[2], a.shape[3])
                )
                b_r = torch.reshape(
                    b, (b.shape[0] * b.shape[1], b.shape[2], b.shape[3])
                )
                c_r = torch.zeros(
                    a_r.shape[0], a_r.shape[1], b_r.shape[2], device=a.device
                )
                quant_module.fixed_point_quantize_stochastic_bmm(
                    a_r.contiguous(),
                    b_r.contiguous(),
                    c_r.contiguous(),
                    a_r.shape[1],
                    b_r.shape[2],
                    a_r.shape[2],
                    wl_add,
                    fl_add,
                    symmetric,
                )
                c = torch.reshape(c_r, (a.shape[0], a.shape[1], a.shape[2], b.shape[3]))
            elif len(a.shape) == 2 and len(b.shape) == 2:
                c = torch.zeros(a.shape[0], b.shape[1], device=a.device)
                quant_module.fixed_point_quantize_stochastic_mm(
                    a.contiguous(),
                    b.contiguous(),
                    c.contiguous(),
                    a.shape[0],
                    b.shape[1],
                    a.shape[1],
                    wl_add,
                    fl_add,
                    symmetric,
                )
            else:
                raise Exception("Wrong tensor sizes")
        else:
            if len(a.shape) == 3 and len(b.shape) == 3:
                c = torch.zeros(a.shape[0], a.shape[1], b.shape[2], device=a.device)
                quant_module.fixed_point_quantize_stochastic_bmm_fma(
                    a.contiguous(),
                    b.contiguous(),
                    c.contiguous(),
                    a.shape[1],
                    b.shape[2],
                    a.shape[2],
                    wl_add,
                    fl_add,
                    symmetric,
                )
            elif len(a.shape) == 3 and len(b.shape) == 2:
                a_r = torch.reshape(a, (a.shape[0] * a.shape[1], a.shape[2]))
                c_r = torch.zeros(a_r.shape[0], b.shape[1], device=a.device)
                quant_module.fixed_point_quantize_stochastic_mm_fma(
                    a_r.contiguous(),
                    b.contiguous(),
                    c_r.contiguous(),
                    a_r.shape[0],
                    b.shape[1],
                    a_r.shape[1],
                    wl_add,
                    fl_add,
                    symmetric,
                )
                c = torch.reshape(c_r, (a.shape[0], a.shape[1], b.shape[1]))
            elif len(a.shape) == 4 and len(b.shape) == 4:
                a_r = torch.reshape(
                    a, (a.shape[0] * a.shape[1], a.shape[2], a.shape[3])
                )
                b_r = torch.reshape(
                    b, (b.shape[0] * b.shape[1], b.shape[2], b.shape[3])
                )
                c_r = torch.zeros(
                    a_r.shape[0], a_r.shape[1], b_r.shape[2], device=a.device
                )
                quant_module.fixed_point_quantize_stochastic_bmm_fma(
                    a_r.contiguous(),
                    b_r.contiguous(),
                    c_r.contiguous(),
                    a_r.shape[1],
                    b_r.shape[2],
                    a_r.shape[2],
                    wl_add,
                    fl_add,
                    symmetric,
                )
                c = torch.reshape(c_r, (a.shape[0], a.shape[1], a.shape[2], b.shape[3]))
            elif len(a.shape) == 2 and len(b.shape) == 2:
                c = torch.zeros(a.shape[0], b.shape[1], device=a.device)
                quant_module.fixed_point_quantize_stochastic_mm_fma(
                    a.contiguous(),
                    b.contiguous(),
                    c.contiguous(),
                    a.shape[0],
                    b.shape[1],
                    a.shape[1],
                    wl_add,
                    fl_add,
                    symmetric,
                )
            else:
                raise Exception("Wrong tensor sizes")
    return c


def quantizer(
    forward_number=None,
    backward_number=None,
    forward_rounding="stochastic",
    backward_rounding="stochastic",
    clamping_grad_zero=False,
    backward_hooks=[],
):
    """
    Creates a quantization function to support quantizing forward and backward process differently.

    Args:
        - :param: forward_number (qtorch.Number, optional) : the number format used for forward quantization.
                  if is None, the quantization would be a identity mapping.
        - :param: backward_number (qtorch.Number, optional) : the number format used for backward quantization.
                  if is None, the quantization would be a identity mapping.
        - :param: forward_rounding (string) : rounding mode, \"stochastic\" or \"nearest\" (default: \"stochastic\")
        - :param: backward_rounding (string) : rounding mode, \"stochastic\" or \"nearest\" (default: \"stochastic\")
        - :param: clamping_grad_zero (bool) : zero out the gradient of numbers that are being clamped during forward propagation.
                  currently requires forward_number to be a fixed point number.
        - :param: backward_hooks (iterable) : iterable of functions that will be applied to gradients before backward quantization.
                  For example, this can be used to support custom scaling.

    Returns:
        A quantization function as specified (torch.Tensor -> torch.Tensor)
    """

    for rounding in [forward_rounding, backward_rounding]:
        assert rounding in [
            "stochastic",
            "nearest",
        ], "invalid rounding type {:s}".format(rounding)
    for num in [forward_number, backward_number]:
        if num != None:
            assert isinstance(num, Number)

    if clamping_grad_zero == False:
        if forward_rounding == "nearest":
            if type(forward_number) == BlockFloatingPoint:
                forward_quant = (
                    lambda x, quant_module: quant_module.block_quantize_nearest(
                        x, forward_number.wl, forward_number.dim
                    )
                )
            elif type(forward_number) == FixedPoint:
                forward_quant = (
                    lambda x, quant_module: quant_module.fixed_point_quantize_nearest(
                        x,
                        forward_number.wl,
                        forward_number.fl,
                        forward_number.clamp,
                        forward_number.symmetric,
                    )
                )
            elif type(forward_number) == FloatingPoint:
                forward_quant = (
                    lambda x, quant_module: quant_module.float_quantize_nearest(
                        x,
                        forward_number.man,
                        forward_number.exp,
                        forward_number.subnormals,
                        forward_number.saturate,
                    )
                )
            elif type(forward_number) == SuperNormalFloat:
                forward_quant = (
                    lambda x, quant_module: quant_module.superfp_quantize_nearest(
                        x,
                        forward_number.man,
                        forward_number.exp,
                        forward_number.saturate,
                    )
                )
        elif forward_rounding == "stochastic":
            if type(forward_number) == BlockFloatingPoint:
                forward_quant = (
                    lambda x, quant_module: quant_module.block_quantize_stochastic(
                        x, forward_number.wl, forward_number.dim
                    )
                )
            elif type(forward_number) == FixedPoint:
                forward_quant = lambda x, quant_module: quant_module.fixed_point_quantize_stochastic(
                    x,
                    forward_number.wl,
                    forward_number.fl,
                    forward_number.clamp,
                    forward_number.symmetric,
                )
            elif type(forward_number) == FloatingPoint:
                forward_quant = (
                    lambda x, quant_module: quant_module.float_quantize_stochastic(
                        x,
                        forward_number.man,
                        forward_number.exp,
                        forward_number.subnormals,
                        forward_number.saturate,
                    )
                )
            elif type(forward_number) == SuperNormalFloat:
                # TODO:
                raise NotImplementedError("SR SuperNormalFloat not yet implemented")
    else:
        if type(forward_number) == FixedPoint or forward_number == None:
            assert (
                forward_number == None or forward_number.clamp == True
            ), "must use clamping if zeroing out clamped gradient"
            if forward_rounding == "nearest":
                forward_quant = lambda x, quant_module: quant_module.fixed_point_quantize_nearest_mask(
                    x, forward_number.wl, forward_number.fl, forward_number.symmetric
                )
            elif forward_rounding == "stochastic":
                forward_quant = lambda x, quant_module: quant_module.fixed_point_quantize_stochastic_mask(
                    x, forward_number.wl, forward_number.fl, forward_number.symmetric
                )
        else:
            raise ValueError("zeroing clamping gradient only support fixed point.")

    if backward_rounding == "nearest":
        if type(backward_number) == BlockFloatingPoint:
            backward_quant = (
                lambda a, quant_module: quant_module.block_quantize_nearest(
                    a, backward_number.wl, backward_number.dim
                )
            )
        elif type(backward_number) == FixedPoint:
            backward_quant = (
                lambda a, quant_module: quant_module.fixed_point_quantize_nearest(
                    a,
                    backward_number.wl,
                    backward_number.fl,
                    backward_number.clamp,
                    backward_number.symmetric,
                )
            )
        elif type(backward_number) == FloatingPoint:
            backward_quant = (
                lambda a, quant_module: quant_module.float_quantize_nearest(
                    a,
                    backward_number.man,
                    backward_number.exp,
                    backward_number.subnormals,
                    backward_number.saturate,
                )
            )
        elif type(backward_number) == SuperNormalFloat:
            backward_quant = (
                lambda a, quant_module: quant_module.superfp_quantize_nearest(
                    a,
                    backward_number.man,
                    backward_number.exp,
                    backward_number.saturate,
                )
            )
    elif backward_rounding == "stochastic":
        if type(backward_number) == BlockFloatingPoint:
            backward_quant = (
                lambda a, quant_module: quant_module.block_quantize_stochastic(
                    a, backward_number.wl, backward_number.dim
                )
            )
        elif type(backward_number) == FixedPoint:
            backward_quant = (
                lambda a, quant_module: quant_module.fixed_point_quantize_stochastic(
                    a,
                    backward_number.wl,
                    backward_number.fl,
                    backward_number.clamp,
                    backward_number.symmetric,
                )
            )
        elif type(backward_number) == FloatingPoint:
            backward_quant = (
                lambda a, quant_module: quant_module.float_quantize_stochastic(
                    a,
                    backward_number.man,
                    backward_number.exp,
                    backward_number.subnormals,
                    backward_number.saturate,
                )
            )
        elif type(backward_number) == SuperNormalFloat:
            # TODO:
            raise NotImplementedError("SR SuperNormalFloat not yet implemented")
    if clamping_grad_zero == False:

        class Rounding(torch.autograd.Function):
            @staticmethod
            def forward(self, x):
                if forward_number == None:
                    return x

                quant_module = get_module(x)
                out = forward_quant(x.contiguous(), quant_module)

                return out

            @staticmethod
            def backward(self, grad_output):
                if self.needs_input_grad[0]:
                    if backward_number == None:
                        grad_input = grad_output
                    else:
                        quant_module = get_module(grad_output)
                        grad_input = backward_quant(
                            grad_output.contiguous(), quant_module
                        )
                else:
                    grad_input = None

                return grad_input

    else:

        class Rounding(torch.autograd.Function):
            @staticmethod
            def forward(self, x):
                if forward_number == None:
                    self.mask = torch.zeros_like(x).bool()
                    return x
                else:
                    quant_module = get_module(x)
                    out, mask = forward_quant(x.contiguous(), quant_module)
                    self.mask = mask

                return out

            @staticmethod
            def backward(self, grad_output):
                if self.needs_input_grad[0]:
                    if backward_number == None:
                        grad_input = grad_output
                    else:
                        quant_module = get_module(grad_output)
                        # grad_output = grad_output.contiguous().masked_fill_(self.mask, 0)
                        for f in backward_hooks:
                            grad_output = f(grad_output)
                        grad_input = backward_quant(
                            grad_output.contiguous(), quant_module
                        ).masked_fill(self.mask.bool(), 0)
                else:
                    grad_input = None

                return grad_input

    return Rounding.apply


def fixed_point_quantize(x, wl, fl, clamp=True, symmetric=False, rounding="stochastic"):
    """
    Quantize a single precision floating-point tensor into a low-precision fixed-point tensor

    Args:
        - :param: `x` (torch.Tensor) :  the single precision tensor to be quantized
        - :param: `wl` (int) : word length of the fixed-point format being simulated
        - :param: `fl` (int) : fractional length of the fixed-point format being simulated
        - :param: `clamp` (bool, optional) : clamp input numbers into representable range. if false,
                  the quantization will only simulate the effect on precision
        - :param: `symmetric` (bool, optional) : discard the minimum representable number to make the representable
                  range symmetric
        - :param: `rounding` (string) : rounding mode, \"stochastic\" or \"nearest\" (default: \"stochastic\")

    Returns:
        - a quantized fixed-point representable floating-point tensor (torch.Tensor)
    """
    assert isinstance(x, torch.Tensor)
    assert rounding in ["stochastic", "nearest"]
    assert_wl_fl(wl, fl)
    quant_module = get_module(x)
    if rounding == "nearest":
        out = quant_module.fixed_point_quantize_nearest(
            x.contiguous(), wl, fl, clamp, symmetric
        )
    elif rounding == "stochastic":
        out = quant_module.fixed_point_quantize_stochastic(
            x.contiguous(), wl, fl, clamp, symmetric
        )
    return out


def block_quantize(x, wl, dim=-1, rounding="stochastic"):
    """
    Quantize a single precision floating-point tensor into a low-precision block floating-point representation

    Args:
        - :param: `x` (torch.Tensor) :  the single precision tensor to be quantized
        - :param: `wl` (int) : word length of the block floating-point format being simulated
        - :param: `rounding` (string) : rounding mode, \"stochastic\" or \"nearest\"

    Returns:
        - a quantized low-precision block floating-point tensor (torch.Tensor)
    """
    assert isinstance(
        x, torch.Tensor
    ), "x is not a single precision Floating Point Tensor"
    assert rounding in ["stochastic", "nearest"], "invalid rounding mode, {}".format(
        rounding
    )
    quant_module = get_module(x)
    if rounding == "nearest":
        out = quant_module.block_quantize_nearest(x.contiguous(), wl, dim)
    elif rounding == "stochastic":
        out = quant_module.block_quantize_stochastic(x.contiguous(), wl, dim)
    return out


def float_quantize(x, exp, man, rounding="stochastic", subnormals=True, saturate=True):
    """
    Quantize a single precision Floating Point into low-precision Floating Point

    Args:
        - :attr: `x` (torch.Tensor) : the single precision number(torch.Tensor) to be quantized
        - :attr: `exp` (int) : number of bits allocated for exponent
        - :attr: `man` (int) : number of bits allocated for mantissa, not counting the virtual bit
        - :attr: `rounding` (string) : rounding mode, \"stochastic\" or \"nearest\"
        - :attr: `subnormals` (bool): if subnormals are supported or not
        - :attr: `saturate` (bool): saturate on overflow or use infinities

    Returns:
        - a quantized low-precision floating point number (torch.Tensor)
    """
    assert isinstance(
        x, torch.Tensor
    ), "x is not a single precision Floating Point Tensor"
    assert rounding in ["stochastic", "nearest"], "invalid rounding mode, {}".format(
        rounding
    )
    quant_module = get_module(x)
    if rounding == "nearest":
        out = quant_module.float_quantize_nearest(
            x.contiguous(), man, exp, subnormals, saturate
        )
    elif rounding == "stochastic":
        out = quant_module.float_quantize_stochastic(
            x.contiguous(), man, exp, subnormals, saturate
        )
    return out

<<<<<<< HEAD
def p3109_quantize(x, P, rounding="nearest", saturation_mode="saturate", is_signed=True, subnormals=True, prng_bits=0):
    """
    Quantize a single precision Floating Point into low-precision Floating Point

    Args:
        - :attr: `x` (torch.Tensor) : the single precision number(torch.Tensor) to be quantized
        - :attr: `P` (int) : number of bits allocated for precision
        - :attr: `is_signed` (bool): if subnormals are supported or not
        - :attr: `rouding` (string): change the mode of rounding
        - :attr: `saturation_mode` (string): change the mode of saturation
        - :attr: `subnormals` (bool): saturate on overflow or use infinities
        - :attr: `prng_bits` (int): number of bits for the random generator

    Returns:
        - a quantized low-precision floating point number (torch.Tensor)
    """
    assert isinstance(
        x, torch.Tensor
    ), "x is not a single precision Floating Point Tensor"
    assert rounding in ["stochastic", "nearest", "troncate"], "invalid rounding mode, {}".format(
        rounding
    )
    assert saturation_mode in ["saturate", "overflow", "no_overflow"], "invalid saturation mode, {}".format(
        saturation_mode
    )
    saturation_enum = {
        "saturate": SaturationMode.SATURATE,
        "no_overflow": SaturationMode.NO_OVERFLOW,
        "overflow": SaturationMode.OVERFLOWS,
    }[saturation_mode]

    quant_module = get_module(x)
    if rounding == "nearest":
        out = quant_module.p3109_quantize_nearest(
            x.contiguous(), P, is_signed, saturation_enum, subnormals
        )
    elif rounding == "stochastic":
        out = quant_module.p3109_quantize_stochastic(
            x.contiguous(), P, prng_bits, is_signed, saturation_enum, subnormals
        )
    elif rounding == "troncate":
        out = quant_module.p3109_quantize_troncate(
            x.contiguous(), P, is_signed, saturation_enum, subnormals
        )
    return out
=======
>>>>>>> 53c7e920

def superfp_quantize(x, exp, man, rounding="nearest", saturate=False):
    """
    Quantize a single precision Floating Point into low-precision Super Normal Floating Point

    Args:
        - :attr: `x` (torch.Tensor) : the single precision number(torch.Tensor) to be quantized
        - :attr: `exp` (int) : number of bits allocated for exponent
        - :attr: `man` (int) : number of bits allocated for mantissa, not counting the virtual bit
        - :attr: `rounding` (string) : rounding mode, \"stochastic\" or \"nearest\"
        - :attr: `saturate` (bool): saturate on overflow or use infinities

    Returns:
        - a quantized low-precision floating point number (torch.Tensor)
    """
    assert isinstance(
        x, torch.Tensor
    ), "x is not a single precision Floating Point Tensor"
    assert rounding in ["stochastic", "nearest"], "invalid rounding mode, {}".format(
        rounding
    )
    quant_module = get_module(x)
    if rounding == "nearest":
        out = quant_module.superfp_quantize_nearest(x.contiguous(), man, exp, saturate)
    elif rounding == "stochastic":
        # TODO
        raise NotImplementedError("SR SuperNormalFloat not yet implemented")
    return out<|MERGE_RESOLUTION|>--- conflicted
+++ resolved
@@ -1548,7 +1548,6 @@
         )
     return out
 
-<<<<<<< HEAD
 def p3109_quantize(x, P, rounding="nearest", saturation_mode="saturate", is_signed=True, subnormals=True, prng_bits=0):
     """
     Quantize a single precision Floating Point into low-precision Floating Point
@@ -1594,8 +1593,6 @@
             x.contiguous(), P, is_signed, saturation_enum, subnormals
         )
     return out
-=======
->>>>>>> 53c7e920
 
 def superfp_quantize(x, exp, man, rounding="nearest", saturate=False):
     """
