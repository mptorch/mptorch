--- conflicted
+++ resolved
@@ -8,40 +8,6 @@
 #include <cuda.h>
 #include <cuda_runtime.h>
 
-<<<<<<< HEAD
-// quantize a float into a signed binary8 floating point with [8 - P] exponent and
-// [P - 1] mantissa using round to nearest, ties to even
-__host__ __device__ float cast_binary8_signed_nearest(float origin_float, int P, OverflowPolicy overflow_policy, bool subnormals) {
-
-    const uint32_t uval32 = FLOAT_TO_BITS(&origin_float);
-    const int exp_val = (uval32 << 1 >> 24) - 127;
-    const uint32_t man_val = uval32 & 0x7FFFFF;
-
-    // if input is NaN, return a NaN
-    if (exp_val == 128 && man_val != 0) { // if input nan return nan anyway
-        return origin_float;
-    }
-    
-    // if input is infinity, and overflow_policy is SATURATE_INFTY, return infinity
-    if (overflow_policy == OverflowPolicy::SATURATE_INFTY && exp_val == 128 && man_val == 0) {
-        return origin_float;
-    }
-
-    const int exp_bits = 8 - P;
-    const int man_bits = P - 1;
-    int subnormal_shift = 0;
-
-    // subnormal logic
-    if (subnormals) {
-        const int spec_exp = (P == 1) ? 1 : 0;
-        const int max_exp = (1 << (exp_bits - 1)) - 1;
-        const int min_exp = spec_exp - max_exp;
-
-        // subnormal shifts for values in the subnormal range
-        if (((min_exp - exp_val) <= man_bits) && (exp_val < min_exp)) {
-            subnormal_shift = min_exp - exp_val;
-        }
-=======
 __host__ __device__ float cast_binary8_signed_nearest(float origin_float,
                                                       int P, OverflowPolicy overflow_policy,
                                                       bool subnormals)
@@ -74,51 +40,9 @@
     if (((min_exp - exp_val) <= man_bits) && (exp_val < min_exp))
     {
       subnormal_shift = min_exp - exp_val;
->>>>>>> 4cc587d9
-    }
-  }
-
-<<<<<<< HEAD
-    uint32_t uval8 = (P == 1) ? round_bitwise_nearest_p1(uval32, man_bits - subnormal_shift)
-                              : round_bitwise_nearest(uval32, man_bits - subnormal_shift);
-    uval8 = binary8_clip_exponent(exp_bits, man_bits, uval32, uval8, overflow_policy, subnormals);
-    
-    return BITS_TO_FLOAT(&uval8);
-}
-
-// quantize a float into a signed binary8 floating point with [8 - P] exponent and
-// [P - 1] mantissa using stochastic rounding
-__host__ __device__ float cast_binary8_signed_stochastic(float origin_float, int P, uint32_t rand_prob, int prng_bits, OverflowPolicy overflow_policy, bool subnormals) {
-
-    const uint32_t uval32 = FLOAT_TO_BITS(&origin_float);
-    const int exp_val = (uval32 << 1 >> 24) - 127;
-    const uint32_t man_val = uval32 & 0x7FFFFF;
-
-    // if input is NaN, return a NaN
-    if (exp_val == 128 && man_val != 0) { 
-        return origin_float;
-    }
-
-    // if input is infinity, and overflow_policy is SATURATE_INFTY, return infinity
-    if (overflow_policy == OverflowPolicy::SATURATE_INFTY && exp_val == 128 && man_val == 0) {
-        return origin_float;
-    }
-
-    const int exp_bits = 8 - P;
-    const int man_bits = P - 1; 
-    int subnormal_shift = 0;
-
-    // subnormal logic
-    if (subnormals){
-        int spec_exp = (P == 1) ? 1 : 0;
-        int max_exp = (1 << (exp_bits -1)) - 1;
-        int min_exp = spec_exp - max_exp;
-
-        // subnormal shifts for values in the subnormal range
-        if(((min_exp - exp_val) <= man_bits) && exp_val < min_exp){ 
-            subnormal_shift = min_exp - exp_val;
-        }
-=======
+    }
+  }
+
   uint32_t uval8 = (P == 1) ? round_bitwise_nearest_p1(uval32, man_bits - subnormal_shift)
                             : round_bitwise_nearest(uval32, man_bits - subnormal_shift);
 
@@ -159,18 +83,12 @@
     if (((min_exp - exp_val) <= man_bits) && exp_val < min_exp)
     {
       subnormal_shift = min_exp - exp_val;
->>>>>>> 4cc587d9
-    }
-  }
-
-<<<<<<< HEAD
-    rand_prob = rand_prob << 9 >> 9;
-    rand_prob = rand_prob & ~(1 << (23 - man_bits - prng_bits) - 1);
-=======
+    }
+  }
+
   rand_prob = rand_prob << 9 >> 9;
   // rand_prob = rand_prob & ~(1 << (23 - prng_bits) - 1);
   rand_prob = rand_prob & ~(1 << (23 - man_bits - prng_bits) - 1);
->>>>>>> 4cc587d9
 
   uint32_t uval8 = round_bitwise_stochastic(uval32, rand_prob, man_bits - subnormal_shift);
   uval8 = binary8_clip_exponent(exp_bits, man_bits, uval32, uval8, overflow_policy, subnormals);
@@ -178,40 +96,6 @@
   return BITS_TO_FLOAT(&uval8);
 }
 
-<<<<<<< HEAD
-// truncate a float into a signed binary8 floating point with [8 - P] exponent and
-// [P - 1] mantissa
-__host__ __device__ float cast_binary8_signed_truncate(float origin_float, int P, OverflowPolicy overflow_policy, bool subnormals) {
-
-    const uint32_t uval32 = FLOAT_TO_BITS(&origin_float);
-    const int exp_val = (uval32 << 1 >> 24) - 127;
-    const uint32_t man_val = uval32 & 0x7FFFFF;
-
-    // if input is NaN, return a NaN
-    if (exp_val == 128 && man_val != 0) {
-        return origin_float;
-    }
-    
-    // if input is infinity, and overflow_policy is SATURATE_INFTY, return infinity
-    if (overflow_policy == OverflowPolicy::SATURATE_INFTY && exp_val == 128 && man_val == 0) {
-        return origin_float;
-    }
-
-    const int exp_bits = 8 - P;
-    const int man_bits = P - 1;
-    int subnormal_shift = 0;
-
-    // subnormal logic
-    if (subnormals) {
-        const int spec_exp = (P == 1) ? 1 : 0;
-        const int max_exp = (1 << (exp_bits - 1)) - 1;
-        const int min_exp = spec_exp - max_exp;
-
-        // subnormal shifts for values in the subnormal range
-        if (((min_exp - exp_val) <= man_bits) && exp_val < min_exp) {
-            subnormal_shift = min_exp - exp_val;
-        }
-=======
 __host__ __device__ float cast_binary8_signed_truncate(
     float origin_float, int P,
     OverflowPolicy overflow_policy, bool subnormals)
@@ -244,24 +128,9 @@
     if (((min_exp - exp_val) <= man_bits) && exp_val < min_exp)
     {
       subnormal_shift = min_exp - exp_val;
->>>>>>> 4cc587d9
-    }
-  }
-
-<<<<<<< HEAD
-    uint32_t uval8 = uval32 >> (23-man_bits+subnormal_shift) << (23-man_bits+subnormal_shift);
-    uval8 = binary8_clip_exponent(exp_bits, man_bits, uval32, uval8, overflow_policy, subnormals);
-    
-    return BITS_TO_FLOAT(&uval8);
-}
-
-// quantize a float into an unsigned binary8 floating point with [8 - P + 1] exponent and
-// [P - 1] mantissa using round to nearest, ties to even
-__host__ __device__ float cast_binary8_unsigned_nearest(float origin_float, int P, OverflowPolicy overflow_policy, bool subnormals) {
-    
-    // if negative, return NaN
-    if (origin_float < 0) return NAN;   
-=======
+    }
+  }
+
   uint32_t uval8 = uval32 >> (23 - man_bits + subnormal_shift) << (23 - man_bits + subnormal_shift);
   uval8 = binary8_clip_exponent(exp_bits, man_bits, uval32, uval8, overflow_policy, subnormals);
   return BITS_TO_FLOAT(&uval8);
@@ -273,37 +142,11 @@
 
   if (origin_float < 0)
     return NAN;
->>>>>>> 4cc587d9
 
   uint32_t uval32 = FLOAT_TO_BITS(&origin_float);
   const int exp_val = (uval32 << 1 >> 24) - 127;
   uint32_t man_val = uval32 & 0x7FFFFF;
 
-<<<<<<< HEAD
-    // if input is NaN, return a NaN
-    if (exp_val == 128 && man_val != 0) {
-        return origin_float;
-    }
-    
-    // if input is infinity, and overflow_policy is SATURATE_INFTY, return infinity
-    if (overflow_policy == OverflowPolicy::SATURATE_INFTY && exp_val == 128 && man_val == 0) { 
-        return origin_float;
-    }
-
-    const int exp_bits = 8 - P + 1;
-    const int man_bits = P - 1;
-    int subnormal_shift = 0;
-
-    // subnormal logic
-    if (subnormals) {
-        const int max_exp = (1 << (exp_bits - 1)) - 1;
-        const int min_exp = (P == 1) - max_exp;
-
-        // subnormal shifts for values in the subnormal range
-        if ((min_exp - exp_val) <= man_bits && exp_val < min_exp){ 
-            subnormal_shift = min_exp - exp_val;
-        }
-=======
   // Early return for inf/NaN case
   if (exp_val == 128 && man_val != 0)
   { // if input nan return nan anyway
@@ -327,7 +170,6 @@
     if ((min_exp - exp_val) <= man_bits && exp_val < min_exp)
     {
       subnormal_shift = min_exp - exp_val;
->>>>>>> 4cc587d9
     }
   }
 
@@ -336,21 +178,6 @@
 
   uval8 = binary8_clip_exponent(exp_bits, man_bits, uval32, uval8, overflow_policy, subnormals);
 
-<<<<<<< HEAD
-    uint32_t uval8 = (P == 1) ? round_bitwise_nearest_p1(uval32, man_bits - subnormal_shift)
-                               : round_bitwise_nearest(uval32, man_bits - subnormal_shift);
-    uval8 = binary8_clip_exponent(exp_bits, man_bits, uval32, uval8, overflow_policy, subnormals);
-    
-    return BITS_TO_FLOAT(&uval8);
-}
-
-// quantize a float into an unsigned binary8 floating point with [8 - P + 1] exponent and
-// [P - 1] mantissa using stochastic rounding
-__host__ __device__ float cast_binary8_unsigned_stochastic(float origin_float, int P, uint32_t rand_prob, int prng_bits, OverflowPolicy overflow_policy, bool subnormals) { 
-    
-    // if negative, return NaN
-    if (origin_float < 0) return NAN;   
-=======
   return BITS_TO_FLOAT(&uval8);
 }
 
@@ -359,22 +186,10 @@
     uint32_t rand_prob, int prng_bits,
     OverflowPolicy overflow_policy, bool subnormals)
 {
->>>>>>> 4cc587d9
 
   if (origin_float < 0)
     return NAN;
 
-<<<<<<< HEAD
-    // if input is NaN, return a NaN
-    if (exp_val == 128 && man_val != 0) { 
-        return origin_float;
-    }
-    
-    // if input is infinity, and overflow_policy is SATURATE_INFTY, return infinity
-    if (overflow_policy == OverflowPolicy::SATURATE_INFTY && exp_val == 128 && man_val == 0) { 
-        return origin_float;
-    }
-=======
   uint32_t uval32 = FLOAT_TO_BITS(&origin_float);
   const int exp_val = (uval32 << 1 >> 24) - 127;
   uint32_t man_val = uval32 & 0x7FFFFF;
@@ -384,32 +199,12 @@
   { // if input nan return nan anyway
     return origin_float;
   }
->>>>>>> 4cc587d9
-
-  if (overflow_policy == OverflowPolicy::SATURATE_INFTY && exp_val == 128 && man_val == 0)
-  { // if input is infty and overflow_policy is SATURATE_INFTY
-    return origin_float;
-  }
-
-<<<<<<< HEAD
-    // subnormal logic
-    if (subnormals){   
-        const int spec_exp = (P == 1) ? 1 : 0;
-        const int max_exp = (1 << (exp_bits -1)) - 1;
-        const int min_exp = spec_exp - max_exp;        
-
-        // subnormal shifts for values in the subnormal range
-        if(((min_exp - exp_val) <= man_bits) && exp_val < min_exp){ 
-            subnormal_shift = min_exp - exp_val;
-        }
-    }
-
-    rand_prob = rand_prob << 9 >> 9;
-    rand_prob = rand_prob & ~(1 << (23 - man_bits - prng_bits) - 1);
-
-    uint32_t uval8 = round_bitwise_stochastic(uval32, rand_prob, man_bits - subnormal_shift);
-    uval8 = binary8_clip_exponent(exp_bits, man_bits, uval32, uval8, overflow_policy, subnormals);
-=======
+
+  if (overflow_policy == OverflowPolicy::SATURATE_INFTY && exp_val == 128 && man_val == 0)
+  { // if input is infty and overflow_policy is SATURATE_INFTY
+    return origin_float;
+  }
+
   const int exp_bits = 8 - P + 1;
   const int man_bits = P - 1;
   int subnormal_shift = 0;
@@ -432,54 +227,18 @@
 
   uint32_t uval8 = round_bitwise_stochastic(uval32, rand_prob, man_bits - subnormal_shift);
   uval8 = binary8_clip_exponent(exp_bits, man_bits, uval32, uval8, overflow_policy, subnormals);
->>>>>>> 4cc587d9
-
-  return BITS_TO_FLOAT(&uval8);
-}
-
-<<<<<<< HEAD
-// truncate a float into an unsigned binary8 floating point with [8 - P + 1] exponent and
-// [P - 1] mantissa
-__host__ __device__ float cast_binary8_unsigned_truncate(float origin_float, int P, OverflowPolicy overflow_policy, bool subnormals) { 
-    
-    // if negative, return NaN
-    if (origin_float < 0) return NAN;   
-=======
+
+  return BITS_TO_FLOAT(&uval8);
+}
+
 __host__ __device__ float cast_binary8_unsigned_truncate(
     float origin_float, int P,
     OverflowPolicy overflow_policy, bool subnormals)
 {
->>>>>>> 4cc587d9
 
   if (origin_float < 0)
     return NAN;
 
-<<<<<<< HEAD
-    // if input is NaN, return a NaN
-    if (exp_val == 128 && man_val != 0) {
-        return origin_float;
-    }
-
-    // if input is infinity, and overflow_policy is SATURATE_INFTY, return infinity
-    if (overflow_policy == OverflowPolicy::SATURATE_INFTY && exp_val == 128 && man_val == 0) {
-        return origin_float;
-    }
-
-    const int exp_bits = 8 - P + 1;
-    const int man_bits = P - 1;
-    int subnormal_shift = 0;
-
-    // subnormal logic
-    if (subnormals) {
-        const int spec_exp = (P == 1) ? 1 : 0;
-        const int max_exp = (1 << (exp_bits - 1)) - 1;
-        const int min_exp = spec_exp - max_exp;
-
-        // subnormal shifts for values in the subnormal range
-        if (((min_exp - exp_val) <= man_bits) && exp_val < min_exp) {
-            subnormal_shift = min_exp - exp_val;
-        }
-=======
   uint32_t uval32 = FLOAT_TO_BITS(&origin_float);
   const int exp_val = (uval32 << 1 >> 24) - 127;
   uint32_t man_val = uval32 & 0x7FFFFF;
@@ -508,20 +267,12 @@
     if (((min_exp - exp_val) <= man_bits) && exp_val < min_exp)
     {
       subnormal_shift = min_exp - exp_val;
->>>>>>> 4cc587d9
-    }
-  }
-
-<<<<<<< HEAD
-    uint32_t uval8 = uval32 >> (23-man_bits+subnormal_shift) << (23-man_bits+subnormal_shift);
-    uval8 = binary8_clip_exponent(exp_bits, man_bits, uval32, uval8, overflow_policy, subnormals);
-    
-    return BITS_TO_FLOAT(&uval8);
-=======
+    }
+  }
+
   uint32_t uval8 = uval32 >> (23 - man_bits + subnormal_shift) << (23 - man_bits + subnormal_shift);
   uval8 = binary8_clip_exponent(exp_bits, man_bits, uval32, uval8, overflow_policy, subnormals);
   return BITS_TO_FLOAT(&uval8);
->>>>>>> 4cc587d9
 }
 
 __global__ void binary8_signed_kernel_nearest(
