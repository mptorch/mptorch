#include "quant.h"
#include <torch/torch.h>
#include <tuple>
#include "binary8_kernel.h"

using namespace at;

#define CHECK_CUDA(x) TORCH_CHECK(x.is_cuda(), #x " must be a CUDA tensor")
#define CHECK_CONTIGUOUS(x) \
      TORCH_CHECK(x.is_contiguous(), #x " must be contiguous")
#define CHECK_INPUT(x) \
      CHECK_CUDA(x);   \
      CHECK_CONTIGUOUS(x)

Tensor fixed_point_quantize_nearest(Tensor a, int wl, int fl, bool use_clamp,
                                    bool symmetric)
{
      CHECK_INPUT(a);
      return fixed_point_quantize_nearest_cuda(a, wl, fl, use_clamp, symmetric);
}

std::tuple<Tensor, Tensor>
fixed_point_quantize_nearest_mask(Tensor a, int wl, int fl, bool symmetric)
{
      CHECK_INPUT(a);
      return fixed_point_quantize_nearest_mask_cuda(a, wl, fl, symmetric);
}

Tensor block_quantize_nearest(Tensor a, int wl, int dim)
{
      CHECK_INPUT(a);
      return block_quantize_nearest_cuda(a, wl, dim);
}

Tensor block_quantize_sim_nearest(Tensor a, int wl)
{
      CHECK_INPUT(a);
      return block_quantize_sim_nearest_cuda(a, wl);
}

Tensor float_quantize_nearest(Tensor a, int man_bits, int exp_bits,
                              bool subnormals, bool saturate)
{
      CHECK_INPUT(a);
      return float_quantize_nearest_cuda(a, man_bits, exp_bits, subnormals,
                                         saturate);
}

Tensor superfp_quantize_nearest(Tensor a, int man_bits, int exp_bits, int binades,
                              bool saturate)
{
      CHECK_INPUT(a);
      return superfp_quantize_nearest_cuda(a, man_bits, exp_bits, binades, saturate);
}

Tensor binary8_quantize_nearest(Tensor a, int P, bool is_signed, OverflowPolicy overflow_policy, bool subnormals)
{
      CHECK_INPUT(a);
      return binary8_quantize_nearest_cuda(a, P, is_signed, overflow_policy, subnormals);
}

Tensor fixed_point_quantize_stochastic(Tensor a, int wl, int fl, bool use_clamp,
                                       bool symmetric)
{
      CHECK_INPUT(a);
      return fixed_point_quantize_stochastic_cuda(a, wl, fl, use_clamp, symmetric);
}

std::tuple<Tensor, Tensor>
fixed_point_quantize_stochastic_mask(Tensor a, int wl, int fl, bool symmetric)
{
      CHECK_INPUT(a);
      return fixed_point_quantize_stochastic_mask_cuda(a, wl, fl, symmetric);
}

Tensor block_quantize_stochastic(Tensor a, int wl, int dim)
{
      CHECK_INPUT(a);
      return block_quantize_stochastic_cuda(a, wl, dim);
}

Tensor block_quantize_sim_stochastic(Tensor a, int wl)
{
      CHECK_INPUT(a);
      return block_quantize_sim_stochastic_cuda(a, wl);
}

Tensor float_quantize_stochastic(Tensor a, int man_bits, int exp_bits,
                                 bool subnormals, bool saturate)
{
      CHECK_INPUT(a);
      return float_quantize_stochastic_cuda(a, man_bits, exp_bits, subnormals,
                                            saturate);
}

Tensor binary8_quantize_stochastic(Tensor a, int P, int prng_bits, bool is_signed, OverflowPolicy overflow_policy, bool subnormals)
{
      CHECK_INPUT(a);
      return binary8_quantize_stochastic_cuda(a, P, prng_bits, is_signed, overflow_policy, subnormals);
}

Tensor binary8_quantize_truncate(Tensor a, int P, bool is_signed, OverflowPolicy overflow_policy, bool subnormals)
{
      CHECK_INPUT(a);
      return binary8_quantize_truncate_cuda(a, P, is_signed, overflow_policy, subnormals);
}

void float_quantize_nearest_mm(Tensor a, Tensor b, Tensor c, int M, int N,
                               int K, int man_mul, int exp_mul, int man_add,
                               int exp_add, bool subnormals, bool saturate)
{
      CHECK_INPUT(a);
      CHECK_INPUT(b);
      CHECK_INPUT(c);
      float_quantize_nearest_mm_cuda(a, b, c, M, N, K, man_mul, exp_mul, man_add,
                                     exp_add, subnormals, saturate);
      return;
}

void float_quantize_nearest_bmm(Tensor a, Tensor b, Tensor c, int M, int N,
                                int K, int man_mul, int exp_mul, int man_add,
                                int exp_add, bool subnormals, bool saturate)
{
      CHECK_INPUT(a);
      CHECK_INPUT(b);
      CHECK_INPUT(c);
      float_quantize_nearest_bmm_cuda(a, b, c, M, N, K, man_mul, exp_mul, man_add,
                                      exp_add, subnormals, saturate);
      return;
}

void float_quantize_nearest_mm_fma(Tensor a, Tensor b, Tensor c, int M, int N,
                                   int K, int man_fma, int exp_fma,
                                   bool subnormals, bool saturate)
{
      CHECK_INPUT(a);
      CHECK_INPUT(b);
      CHECK_INPUT(c);
      float_quantize_nearest_mm_fma_cuda(a, b, c, M, N, K, man_fma, exp_fma,
                                         subnormals, saturate);
      return;
}

void float_quantize_nearest_bmm_fma(Tensor a, Tensor b, Tensor c, int M, int N,
                                    int K, int man_fma, int exp_fma,
                                    bool subnormals, bool saturate)
{
      CHECK_INPUT(a);
      CHECK_INPUT(b);
      CHECK_INPUT(c);
      float_quantize_nearest_bmm_fma_cuda(a, b, c, M, N, K, man_fma, exp_fma,
                                          subnormals, saturate);
      return;
}

void superfp_quantize_nearest_mm(Tensor a, Tensor b, Tensor c, int M, int N,
                               int K, int man_mul, int exp_mul, int man_add,
                               int exp_add, int binades_add, int binades_mul,
                              bool saturate)
{
      CHECK_INPUT(a);
      CHECK_INPUT(b);
      CHECK_INPUT(c);
      superfp_quantize_nearest_mm_cuda(a, b, c, M, N, K, man_mul, exp_mul, man_add,
                                     exp_add, binades_add, binades_mul, saturate);
      return;
}

void superfp_quantize_nearest_bmm(Tensor a, Tensor b, Tensor c, int M, int N,
                                int K, int man_mul, int exp_mul, int man_add,
                                int exp_add, int binades_add, int binades_mul,
                                bool saturate)
{
      CHECK_INPUT(a);
      CHECK_INPUT(b);
      CHECK_INPUT(c);
      superfp_quantize_nearest_bmm_cuda(a, b, c, M, N, K, man_mul, exp_mul, man_add,
                                      exp_add, binades_add, binades_mul, saturate);
      return;
}

void superfp_quantize_nearest_mm_fma(Tensor a, Tensor b, Tensor c, int M, int N,
                                   int K, int man_fma, int exp_fma,
                                   int binades_fma, bool saturate)
{
      CHECK_INPUT(a);
      CHECK_INPUT(b);
      CHECK_INPUT(c);
      superfp_quantize_nearest_mm_fma_cuda(a, b, c, M, N, K, man_fma, exp_fma, binades_fma, saturate);
      return;
}

void superfp_quantize_nearest_bmm_fma(Tensor a, Tensor b, Tensor c, int M, int N,
                                    int K, int man_fma, int exp_fma, int binades_fma, bool saturate)
{
      CHECK_INPUT(a);
      CHECK_INPUT(b);
      CHECK_INPUT(c);
      superfp_quantize_nearest_bmm_fma_cuda(a, b, c, M, N, K, 
                                    man_fma, exp_fma, binades_fma, saturate);
      return;
}

void float_quantize_stochastic_mm(Tensor a, Tensor b, Tensor c, int M, int N,
                                  int K, int man_mul, int exp_mul, int man_add,
                                  int exp_add, bool subnormals, bool saturate)
{
      CHECK_INPUT(a);
      CHECK_INPUT(b);
      CHECK_INPUT(c);
      float_quantize_stochastic_mm_cuda(a, b, c, M, N, K, man_mul, exp_mul, man_add,
                                        exp_add, subnormals, saturate);
      return;
}

void float_quantize_stochastic_bmm(Tensor a, Tensor b, Tensor c, int M, int N,
                                   int K, int man_mul, int exp_mul, int man_add,
                                   int exp_add, bool subnormals,
                                   bool saturate)
{
      CHECK_INPUT(a);
      CHECK_INPUT(b);
      CHECK_INPUT(c);
      float_quantize_stochastic_bmm_cuda(a, b, c, M, N, K, man_mul, exp_mul,
                                         man_add, exp_add, subnormals, saturate);
      return;
}

void float_quantize_stochastic_mm_fma(Tensor a, Tensor b, Tensor c, int M,
                                      int N, int K, int man_fma, int exp_fma,
                                      bool subnormals, bool saturate)
{
      CHECK_INPUT(a);
      CHECK_INPUT(b);
      CHECK_INPUT(c);
      float_quantize_stochastic_mm_fma_cuda(a, b, c, M, N, K, man_fma, exp_fma,
                                            subnormals, saturate);
      return;
}

void float_quantize_stochastic_bmm_fma(Tensor a, Tensor b, Tensor c, int M,
                                       int N, int K, int man_fma, int exp_fma,
                                       bool subnormals, bool saturate)
{
      CHECK_INPUT(a);
      CHECK_INPUT(b);
      CHECK_INPUT(c);
      float_quantize_stochastic_bmm_fma_cuda(a, b, c, M, N, K, man_fma, exp_fma,
                                             subnormals, saturate);
      return;
}

void fixed_point_quantize_nearest_mm(Tensor a, Tensor b, Tensor c, int M, int N,
                                     int K, int wl_add, int fl_add, int wl_mul,
                                     int fl_mul, bool symmetric)
{
      CHECK_INPUT(a);
      CHECK_INPUT(b);
      CHECK_INPUT(c);
      fixed_point_quantize_nearest_mm_cuda(a, b, c, M, N, K, wl_add, fl_add, wl_mul,
                                           fl_mul, symmetric);
      return;
}

void fixed_point_quantize_nearest_mm_fma(Tensor a, Tensor b, Tensor c, int M,
                                         int N, int K, int wl_fma, int fl_fma,
                                         bool symmetric)
{
      CHECK_INPUT(a);
      CHECK_INPUT(b);
      CHECK_INPUT(c);
      fixed_point_quantize_nearest_mm_fma_cuda(a, b, c, M, N, K, wl_fma, fl_fma,
                                               symmetric);
      return;
}

void fixed_point_quantize_stochastic_mm(Tensor a, Tensor b, Tensor c, int M,
                                        int N, int K, int wl_add, int fl_add,
                                        int wl_mul, int fl_mul,
                                        bool symmetric)
{
      CHECK_INPUT(a);
      CHECK_INPUT(b);
      CHECK_INPUT(c);
      fixed_point_quantize_stochastic_mm_cuda(a, b, c, M, N, K, wl_add, fl_add,
                                              wl_mul, fl_mul, symmetric);
      return;
}

void fixed_point_quantize_stochastic_mm_fma(Tensor a, Tensor b, Tensor c, int M,
                                            int N, int K, int wl_fma,
                                            int fl_fma, bool symmetric)
{
      CHECK_INPUT(a);
      CHECK_INPUT(b);
      CHECK_INPUT(c);
      fixed_point_quantize_stochastic_mm_fma_cuda(a, b, c, M, N, K, wl_fma, fl_fma,
                                                  symmetric);
      return;
}

void floating_point_mm_cublas(Tensor a, Tensor b, Tensor c, int M, int N, int K,
                              CUBLASMatrixType AB_type, CUBLASMatrixType C_type,
                              CUBLASComputeType compute_type, bool pedantic)
{
      CHECK_INPUT(a);
      CHECK_INPUT(b);
      CHECK_INPUT(c);
      float_mm_cublas(a, b, c, M, N, K, AB_type, C_type, compute_type, pedantic);
      return;
}

void floating_point_bmm_cublas(Tensor a, Tensor b, Tensor c, int M, int N, int K,
                               CUBLASMatrixType AB_type, CUBLASMatrixType C_type,
                               CUBLASComputeType compute_type, bool pedantic)
{
      CHECK_INPUT(a);
      CHECK_INPUT(b);
      CHECK_INPUT(c);
      float_bmm_cublas(a, b, c, M, N, K, AB_type, C_type, compute_type, pedantic);
      return;
}

<<<<<<< HEAD
void float_quantize_layernorm_forward(Tensor input, Tensor weight, Tensor bias,
                                    Tensor output, Tensor mean, Tensor rstd,
                                    float eps, std::vector<int> &dims,
                                    int man_acc, int exp_acc,
                                    int man_mul, int exp_mul,
                                    int man_div, int exp_div,
                                    int man_sqrt, int exp_sqrt,
                                    bool subnormals, bool saturate)
{
      CHECK_INPUT(input);
      CHECK_INPUT(weight);
      CHECK_INPUT(bias);
      CHECK_INPUT(output);
      CHECK_INPUT(mean);
      CHECK_INPUT(rstd);
      float_quantize_nearest_layernorm_forward_cuda(input, weight, bias,
                                                output, mean, rstd,
                                                eps, dims,
                                                man_acc, exp_acc,
                                                man_mul, exp_mul,
                                                man_div, exp_div,
                                                man_sqrt, exp_sqrt,
                                                subnormals, saturate);
}

void float_quantize_layernorm_backward(Tensor input, Tensor grad_output, 
                                          Tensor weight, Tensor bias, 
                                          Tensor mean, Tensor rstd, 
                                          Tensor grad_input, Tensor grad_gamma, Tensor grad_beta,
                                          std::vector<int> &dims,
                                          int man_acc, int exp_acc,
                                          int man_mul, int exp_mul,
                                          int man_div, int exp_div,
                                          bool subnormals, bool saturate)
{
      CHECK_INPUT(input);
      CHECK_INPUT(grad_output);
      CHECK_INPUT(weight);
      CHECK_INPUT(bias);
      CHECK_INPUT(mean);
      CHECK_INPUT(rstd);
      CHECK_INPUT(grad_input);
      CHECK_INPUT(grad_gamma);
      CHECK_INPUT(grad_beta);
      float_quantize_nearest_layernorm_backward_cuda(input, grad_output, 
                                                weight, bias, 
                                                mean, rstd, 
                                                grad_input, grad_gamma, grad_beta,
                                                dims,
                                                man_acc, exp_acc,
                                                man_mul, exp_mul,
                                                man_div, exp_div,
                                                subnormals, saturate);
}

=======
void float_quantize_nearest_softmax_forward(Tensor a, Tensor o, int dim,
                                            int man_exp, int exp_exp,
                                            int man_off, int exp_off,
                                            int man_acc, int exp_acc,
                                            bool subnormals, bool saturate)
{
      CHECK_INPUT(a);
      CHECK_INPUT(o);
      float_quantize_nearest_softmax_forward_cuda(
                              a, o, dim,
                              man_exp, exp_exp,
                              man_off, exp_off,
                              man_acc, exp_acc,
                              subnormals, saturate);
}

void float_quantize_nearest_softmax_lse_forward(Tensor a, Tensor o, int dim,
                                            int man_off, int exp_off,
                                            int man_lse, int exp_lse,
                                            bool subnormals, bool saturate)
{
      CHECK_INPUT(a);
      CHECK_INPUT(o);
      float_quantize_nearest_softmax_lse_forward_cuda(
                              a, o, dim,
                              man_off, exp_off,
                              man_lse, exp_lse,
                              subnormals, saturate);
}

void float_quantize_nearest_softmax_backward(Tensor a, Tensor g, Tensor o, int dim,
                                            int man_add, int exp_add,
                                            int man_mul, int exp_mul,
                                            bool subnormals, bool saturate)
{
      CHECK_INPUT(a);
      CHECK_INPUT(g);
      CHECK_INPUT(o);
      float_quantize_nearest_softmax_backward_cuda(
                              a, g, o, dim,
                              man_add, exp_add,
                              man_mul, exp_mul,
                              subnormals, saturate);
}


void superfp_quantize_nearest_softmax_forward(Tensor a, Tensor o, int dim,
                                int man_exp, int exp_exp, int binades_exp,
                                int man_off, int exp_off, int binades_off,
                                int man_acc, int exp_acc, int binades_acc,
                                bool saturate)
{
      CHECK_INPUT(a);
      CHECK_INPUT(o);
      superfp_quantize_nearest_softmax_forward_cuda(
                              a, o, dim,
                              man_exp, exp_exp, binades_exp,
                              man_off, exp_off, binades_off,
                              man_acc, exp_acc, binades_acc,
                              saturate);
}

void superfp_quantize_nearest_softmax_lse_forward(Tensor a, Tensor o, int dim,
                                int man_off, int exp_off, int binades_off,
                                int man_lse, int exp_lse, int binades_lse,
                                bool saturate)
{
      CHECK_INPUT(a);
      CHECK_INPUT(o);
      superfp_quantize_nearest_softmax_lse_forward_cuda(
                              a, o, dim,
                              man_off, exp_off, binades_off,
                              man_lse, exp_lse, binades_lse,
                              saturate);
}

void superfp_quantize_nearest_softmax_backward(Tensor a, Tensor g, Tensor o, int dim,
                                int man_add, int exp_add, int binades_add,
                                int man_mul, int exp_mul, int binades_mul,
                                bool saturate)
{
      CHECK_INPUT(a);
      CHECK_INPUT(g);
      CHECK_INPUT(o);
      superfp_quantize_nearest_softmax_backward_cuda(
                              a, g, o, dim,
                              man_add, exp_add, binades_add,
                              man_mul, exp_mul, binades_mul,
                              saturate);
}

void binary8_quantize_nearest_softmax_forward(Tensor a, Tensor o, int dim,
                                          int P_exp, OverflowPolicy op_exp, bool signed_exp,
                                          int P_off, OverflowPolicy op_off, bool signed_off,
                                          int P_acc, OverflowPolicy op_acc, bool signed_acc,
                                          bool subnormals)
{
      CHECK_INPUT(a);
      CHECK_INPUT(o);
      binary8_quantize_nearest_softmax_forward_cuda(
                              a, o, dim,
                              P_exp, op_exp, signed_exp,
                              P_off, op_off, signed_off,
                              P_acc, op_acc, signed_acc,
                              subnormals);
}

void binary8_quantize_nearest_softmax_lse_forward(Tensor a, Tensor o, int dim,
                                          int P_off, OverflowPolicy op_off, bool signed_off,
                                          int P_lse, OverflowPolicy op_lse, bool signed_lse,
                                          bool subnormals)
{
      CHECK_INPUT(a);
      CHECK_INPUT(o);
      binary8_quantize_nearest_softmax_lse_forward_cuda(
                              a, o, dim,
                              P_off, op_off, signed_off,
                              P_lse, op_lse, signed_lse,
                              subnormals);
}

void binary8_quantize_nearest_softmax_backward(Tensor a, Tensor g, Tensor o, int dim,
                                          int P_add, OverflowPolicy op_add, bool signed_add,
                                          int P_mul, OverflowPolicy op_mul, bool signed_mul,
                                          bool subnormals)
{
      CHECK_INPUT(a);
      CHECK_INPUT(g);
      CHECK_INPUT(o);
      binary8_quantize_nearest_softmax_backward_cuda(
                              a, g, o, dim,
                              P_add, op_add, signed_add,
                              P_mul, op_mul, signed_mul,
                              subnormals);
}


>>>>>>> e79bf5cc

PYBIND11_MODULE(TORCH_EXTENSION_NAME, m)
{
      m.def("fixed_point_quantize_stochastic", &fixed_point_quantize_stochastic,
            "Fixed Point Number Stochastic Quantization (CUDA)");
      m.def("fixed_point_quantize_stochastic_mask",
            &fixed_point_quantize_stochastic_mask,
            "Fixed Point Number Stochastic Quantization (CUDA)");
      m.def("block_quantize_stochastic", &block_quantize_stochastic,
            "Block Floating Point Number Stochastic Quantization (CUDA)");
      m.def("block_quantize_sim_stochastic", &block_quantize_sim_stochastic,
            "Block Floating Point Number Stochastic Quantization (CUDA)");
      m.def("float_quantize_stochastic", &float_quantize_stochastic,
            "Low-Bitwidth Floating Point Number Stochastic Quantization (CUDA)");
      m.def("binary8_quantize_stochastic", &binary8_quantize_stochastic,
            "Low-Bitwidth P3109 Floating-Point Number Stochastic Quantization (CUDA)");
      m.def("binary8_quantize_truncate", &binary8_quantize_truncate,
            "Low-Bitwidth P3109 Floating-Point Number truncate Quantization (CUDA)");
      m.def("fixed_point_quantize_nearest", &fixed_point_quantize_nearest,
            "Fixed Point Number Nearest Neighbor Quantization (CUDA)");
      m.def("fixed_point_quantize_nearest_mask", &fixed_point_quantize_nearest_mask,
            "Fixed Point Number Nearest Neighbor Quantization (CUDA)");
      m.def("block_quantize_nearest", &block_quantize_nearest,
            "Block Floating Point Number Nearest Neighbor Quantization (CUDA)");
      m.def("block_quantize_sim_nearest", &block_quantize_sim_nearest,
            "Block Floating Point Number Stochastic Quantization (CUDA)");
      m.def("float_quantize_nearest", &float_quantize_nearest,
            "Low-Bitwidth Floating Point Number Nearest Neighbor Quantization "
            "(CUDA)");
      m.def("superfp_quantize_nearest", &superfp_quantize_nearest,
            "Low-Bitwidth Super Normal Floating Point Number Nearest Neighbor Quantization "
            "(CUDA)");
      m.def("binary8_quantize_nearest", &binary8_quantize_nearest,
            "Low-Bitwidth P3109 Floating-Point Number Nearest Quantization (CUDA)");

      py::enum_<OverflowPolicy>(m, "OverflowPolicy", py::arithmetic(), py::module_local())
            .value("SATURATE_INFTY", OverflowPolicy::SATURATE_INFTY)
            .value("SATURATE_MAXFLOAT", OverflowPolicy::SATURATE_MAXFLOAT)
            .value("SATURATE_MAXFLOAT2", OverflowPolicy::SATURATE_MAXFLOAT2);
            
      m.def("float_quantize_nearest_mm", &float_quantize_nearest_mm,
            "Low-Bitwidth Floating Point Number GEMM Quantization (CUDA)");          
      m.def("float_quantize_nearest_bmm", &float_quantize_nearest_bmm,
            "Low-Bitwidth Floating Point Number BGEMM Quantization (CUDA)");
      m.def(
          "float_quantize_nearest_mm_fma", &float_quantize_nearest_mm_fma,
          "Low-Bitwidth Floating Point Number FMA-based GEMM Quantization (CUDA)");
      m.def(
          "float_quantize_nearest_bmm_fma", &float_quantize_nearest_bmm_fma,
          "Low-Bitwidth Floating Point Number FMA-based BGEMM Quantization (CUDA)");
      m.def("superfp_quantize_nearest_mm", &superfp_quantize_nearest_mm,
            "Low-Bitwidth SuperNormal Floating Point Number GEMM Quantization (CUDA)");
      m.def("superfp_quantize_nearest_bmm", &superfp_quantize_nearest_bmm,
            "Low-Bitwidth SuperNormal Floating Point Number BGEMM Quantization (CUDA)");
      m.def(
          "superfp_quantize_nearest_mm_fma", &superfp_quantize_nearest_mm_fma,
          "Low-Bitwidth SuperNormal Floating Point Number FMA-based GEMM Quantization (CUDA)");
      m.def(
          "superfp_quantize_nearest_bmm_fma", &superfp_quantize_nearest_bmm_fma,
          "Low-Bitwidth SuperNormal Floating Point Number FMA-based BGEMM Quantization (CUDA)");
      m.def("float_quantize_stochastic_mm", &float_quantize_stochastic_mm,
            "Low-Bitwidth Floating Point Number GEMM with Stochastic Quantization "
            "(CUDA)");
      m.def("float_quantize_stochastic_bmm", &float_quantize_stochastic_bmm,
            "Low-Bitwidth Floating Point Number BGEMM with Stochastic Quantization "
            "(CUDA)");
      m.def("float_quantize_stochastic_mm_fma", &float_quantize_stochastic_mm_fma,
            "Low-Bitwidth Floating Point Number FMA-based GEMM with Stochastic "
            "Quantization (CUDA)");
      m.def("float_quantize_stochastic_bmm_fma", &float_quantize_stochastic_bmm_fma,
            "Low-Bitwidth Floating Point Number FMA-based BGEMM with Stochastic "
            "Quantization (CUDA)");
      m.def("fixed_point_quantize_nearest_mm", &fixed_point_quantize_nearest_mm,
            "Low-Bitwidth Fixed Point Number GEMM Quantization (CUDA)");
      m.def("fixed_point_quantize_nearest_mm_fma",
            &fixed_point_quantize_nearest_mm_fma,
            "Low-Bitwidth Fixed Point Number FMA-based GEMM Quantization (CUDA)");
      m.def("fixed_point_quantize_stochastic_mm",
            &fixed_point_quantize_stochastic_mm,
            "Low-Bitwidth Fixed Point Number GEMM with Stochastic Quantization "
            "(CUDA)");
      m.def("fixed_point_quantize_stochastic_mm_fma",
            &fixed_point_quantize_stochastic_mm_fma,
            "Low-Bitwidth Fixed Point Number FMA-based GEMM with Stochastic "
            "Quantization (CUDA)");


      py::enum_<CUBLASMatrixType>(m, "CUBLASMatrixType", py::arithmetic())
            .value("F32", CUBLASMatrixType::kF32)
            .value("F16", CUBLASMatrixType::kF16)
            .value("BF16", CUBLASMatrixType::kBF16);

      py::enum_<CUBLASComputeType>(m, "CUBLASComputeType", py::arithmetic())
            .value("F32", CUBLASComputeType::kF32)
            .value("F16", CUBLASComputeType::kF16)
            .value("F32_FAST_F16", CUBLASComputeType::kF32FastF16)
            .value("F32_FAST_BF16", CUBLASComputeType::kF32FastBF16)
            .value("F32_FAST_TF32", CUBLASComputeType::kF32FastTF32);

      m.def("create_cublas_handle", &create_cublas_handle, "Creates a new cuBLAS handle");
      m.def("delete_cublas_handle", &delete_cublas_handle, "Deletes the current cuBLAS handle");
      m.def("floating_point_mm_cublas",
            &floating_point_mm_cublas,
            "cuBLAS accelerated matrix multiply, using the specified precision and "
            "compute mode (CUDA)");
      m.def("floating_point_bmm_cublas",
            &floating_point_bmm_cublas,
            "cuBLAS accelerated batched matrix multiply, using the specified precision "
            "and compute mode (CUDA)");
<<<<<<< HEAD

      m.def("float_quantize_layernorm_forward", &float_quantize_layernorm_forward,
            "Low-Bitwidth Layer Normalization (CUDA)");
      m.def("float_quantize_layernorm_backward", &float_quantize_layernorm_backward,
            "Low-Bitwidth Layer Normalization (CUDA)");
=======
      
      m.def("float_quantize_nearest_softmax_forward", &float_quantize_nearest_softmax_forward,
            "Low-Bitwidth Floating Point Softmax Forward using division. (CUDA)");
      m.def("float_quantize_nearest_softmax_lse_forward", &float_quantize_nearest_softmax_lse_forward,
            "Low-Bitwidth Floating Point Softmax Forward using LogSumExp. (CUDA)");
      m.def("float_quantize_nearest_softmax_backward", &float_quantize_nearest_softmax_backward,
            "Low-Bitwidth Floating Point Softmax Backward. (CUDA)");
      
      m.def("superfp_quantize_nearest_softmax_forward", &superfp_quantize_nearest_softmax_forward,
            "Low-Bitwidth Super Floating Point Softmax Forward using division. (CUDA)");
      m.def("superfp_quantize_nearest_softmax_lse_forward", &superfp_quantize_nearest_softmax_lse_forward,
            "Low-Bitwidth Super Floating Point Softmax Forward using LogSumExp. (CUDA)");
      m.def("superfp_quantize_nearest_softmax_backward", &superfp_quantize_nearest_softmax_backward,
            "Low-Bitwidth Super Floating Point Softmax Backward. (CUDA)");
      
      m.def("binary8_quantize_nearest_softmax_forward", &binary8_quantize_nearest_softmax_forward,
            "Binary8 Softmax Forward using division. (CUDA)");
      m.def("binary8_quantize_nearest_softmax_lse_forward", &binary8_quantize_nearest_softmax_lse_forward,
            "Binary8 Softmax Forward using LogSumExp. (CUDA)");
      m.def("binary8_quantize_nearest_softmax_backward", &binary8_quantize_nearest_softmax_backward,
            "Binary8 Softmax Backward. (CUDA)");
>>>>>>> e79bf5cc
}<|MERGE_RESOLUTION|>--- conflicted
+++ resolved
@@ -321,7 +321,6 @@
       return;
 }
 
-<<<<<<< HEAD
 void float_quantize_layernorm_forward(Tensor input, Tensor weight, Tensor bias,
                                     Tensor output, Tensor mean, Tensor rstd,
                                     float eps, std::vector<int> &dims,
@@ -377,7 +376,6 @@
                                                 subnormals, saturate);
 }
 
-=======
 void float_quantize_nearest_softmax_forward(Tensor a, Tensor o, int dim,
                                             int man_exp, int exp_exp,
                                             int man_off, int exp_off,
@@ -515,7 +513,6 @@
 }
 
 
->>>>>>> e79bf5cc
 
 PYBIND11_MODULE(TORCH_EXTENSION_NAME, m)
 {
@@ -625,13 +622,11 @@
             &floating_point_bmm_cublas,
             "cuBLAS accelerated batched matrix multiply, using the specified precision "
             "and compute mode (CUDA)");
-<<<<<<< HEAD
 
       m.def("float_quantize_layernorm_forward", &float_quantize_layernorm_forward,
             "Low-Bitwidth Layer Normalization (CUDA)");
       m.def("float_quantize_layernorm_backward", &float_quantize_layernorm_backward,
             "Low-Bitwidth Layer Normalization (CUDA)");
-=======
       
       m.def("float_quantize_nearest_softmax_forward", &float_quantize_nearest_softmax_forward,
             "Low-Bitwidth Floating Point Softmax Forward using division. (CUDA)");
@@ -653,5 +648,4 @@
             "Binary8 Softmax Forward using LogSumExp. (CUDA)");
       m.def("binary8_quantize_nearest_softmax_backward", &binary8_quantize_nearest_softmax_backward,
             "Binary8 Softmax Backward. (CUDA)");
->>>>>>> e79bf5cc
 }