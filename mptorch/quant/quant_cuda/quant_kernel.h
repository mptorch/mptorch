--- conflicted
+++ resolved
@@ -146,10 +146,6 @@
 void bmm_fxp_fma_stochastic(float *a, float *b, float *c, int B, int M, int K,
                             int N, int sigma_fma, int t_min_fma, int t_max_fma);
 
-<<<<<<< HEAD
-=======
-
->>>>>>> e79bf5cc
 struct DimSizes
 {
     int outer;
@@ -157,7 +153,6 @@
     int channel;
 };
 
-<<<<<<< HEAD
 void layernorm_forward_fp_nearest(float *input, float *weight, float *bias,
                               float *output, float *mean, float *rstd,
                               float eps, const DimSizes& sizes,
@@ -176,7 +171,6 @@
                               int man_mul, int exp_mul,
                               int man_div, int exp_div,
                               bool subnormals, bool saturate);
-=======
 void softmax_forward_fp_nearest(float *a, float *o,
                                 const DimSizes& sizes,
                                 int man_exp, int exp_exp,
@@ -232,5 +226,4 @@
                                 const DimSizes& sizes,
                                 int P_add, OverflowPolicy op_add, bool signed_add,
                                 int P_mul, OverflowPolicy op_mul, bool signed_mul,
-                                bool subnormals);
->>>>>>> e79bf5cc
+                                bool subnormals);