--- conflicted
+++ resolved
@@ -175,18 +175,10 @@
                                      bool subnormals)
 {
   auto o = zeros_like(a);
-  int size = a.numel(); 
-  int blockSize = 1024;
-  int blockNums = (size + blockSize - 1) / blockSize;
-
-<<<<<<< HEAD
-  if (is_signed == true){ 
-      binary8_signed_kernel_nearest<<<blockNums, blockSize>>>(
-      a.data_ptr<float>(), o.data_ptr<float>(), size, P, overflow_policy, subnormals);
-  } else { 
-      binary8_unsigned_kernel_nearest<<<blockNums, blockSize>>>(
-      a.data_ptr<float>(), o.data_ptr<float>(), size, P, overflow_policy, subnormals);
-=======
+  int size = a.numel();
+  int blockSize = 1024;
+  int blockNums = (size + blockSize - 1) / blockSize;
+
   if (is_signed == true)
   { // signed
     binary8_signed_kernel_nearest<<<blockNums, blockSize>>>(
@@ -196,7 +188,6 @@
   { // unsigned
     binary8_unsigned_kernel_nearest<<<blockNums, blockSize>>>(
         a.data_ptr<float>(), o.data_ptr<float>(), size, P, overflow_policy, subnormals);
->>>>>>> 4cc587d9
   }
 
   return o;
@@ -213,14 +204,6 @@
   int blockSize = 1024;
   int blockNums = (size + blockSize - 1) / blockSize;
 
-<<<<<<< HEAD
-  if (is_signed == true){ 
-      binary8_signed_kernel_stochastic<<<blockNums, blockSize>>>(
-      a.data_ptr<float>(), rand_ints.data_ptr<int>(), o.data_ptr<float>(), size, P, prng_bits, overflow_policy, subnormals);
-  } else { 
-      binary8_unsigned_kernel_stochastic<<<blockNums, blockSize>>>(
-      a.data_ptr<float>(), rand_ints.data_ptr<int>(), o.data_ptr<float>(), size, P, prng_bits, overflow_policy, subnormals);
-=======
   if (is_signed == true)
   { // signed
     binary8_signed_kernel_stochastic<<<blockNums, blockSize>>>(
@@ -230,7 +213,6 @@
   { // unsigned
     binary8_unsigned_kernel_stochastic<<<blockNums, blockSize>>>(
         a.data_ptr<float>(), rand_ints.data_ptr<int>(), o.data_ptr<float>(), size, P, prng_bits, overflow_policy, subnormals);
->>>>>>> 4cc587d9
   }
 
   return o;
@@ -241,18 +223,10 @@
                                       bool subnormals)
 {
   auto o = zeros_like(a);
-  int size = a.numel(); 
-  int blockSize = 1024;
-  int blockNums = (size + blockSize - 1) / blockSize;
-
-<<<<<<< HEAD
-  if (is_signed == true){
-      binary8_signed_kernel_truncate<<<blockNums, blockSize>>>(
-      a.data_ptr<float>(), o.data_ptr<float>(), size, P, overflow_policy, subnormals);
-  } else {  
-      binary8_unsigned_kernel_truncate<<<blockNums, blockSize>>>(
-      a.data_ptr<float>(), o.data_ptr<float>(), size, P, overflow_policy, subnormals);
-=======
+  int size = a.numel();
+  int blockSize = 1024;
+  int blockNums = (size + blockSize - 1) / blockSize;
+
   if (is_signed == true)
   { // signed
     binary8_signed_kernel_truncate<<<blockNums, blockSize>>>(
@@ -262,7 +236,6 @@
   { // unsigned
     binary8_unsigned_kernel_truncate<<<blockNums, blockSize>>>(
         a.data_ptr<float>(), o.data_ptr<float>(), size, P, overflow_policy, subnormals);
->>>>>>> 4cc587d9
   }
 
   return o;
