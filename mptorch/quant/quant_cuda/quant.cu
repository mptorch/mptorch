#include "quant.h"
#include "quant_kernel.h"
#include <ATen/ATen.h>
#include <climits>
#include <cstdlib>
#include <cuda.h>
#include <cuda_runtime.h>
#include <cmath>
#include <cstdint>
#include <tuple>
<<<<<<< HEAD
#include "p3109_kernel.h"
=======
#include <stdexcept>
#include <cassert>
>>>>>>> 5cd65ef5

using namespace at;

Tensor get_max_entry(Tensor a, int dim)
{
  Tensor max_entry;
  if (dim == -1)
  {
    max_entry = at::max(at::abs(a)).expand_as(a).contiguous();
  }
  else if (dim == 0)
  {
    Tensor input_view = a.view({a.size(0), -1});
    max_entry = std::get<0>(input_view.abs().max(1, true))
                    .expand_as(input_view)
                    .view_as(a)
                    .contiguous();
  }
  else
  {
    Tensor input_transpose = a.transpose(0, dim);
    Tensor input_view =
        input_transpose.contiguous().view({input_transpose.size(0), -1});
    Tensor max_transpose = std::get<0>(input_view.abs().max(1, true))
                               .expand_as(input_view)
                               .view_as(input_transpose);
    max_entry = max_transpose.transpose(dim, 0).contiguous();
  }
  return max_entry;
}

Tensor block_quantize_stochastic_cuda(Tensor a, int wl, int dim)
{
  auto o = at::zeros_like(a);
  auto rand_ints = randint_like(a, INT_MAX, device(kCUDA).dtype(kInt));
  int64_t size = a.numel();

  Tensor max_entry = get_max_entry(a, dim);
  int blockSize = 1024;
  int blockNums = (size + blockSize - 1) / blockSize;

  block_kernel_stochastic<<<blockNums, blockSize>>>(
      a.data_ptr<float>(), rand_ints.data_ptr<int>(), o.data_ptr<float>(), size,
      max_entry.data_ptr<float>(), wl);
  return o;
}

Tensor block_quantize_nearest_cuda(Tensor a, int wl, int dim)
{
  auto o = at::zeros_like(a);
  int64_t size = a.numel();

  Tensor max_entry = get_max_entry(a, dim);
  int blockSize = 1024;
  int blockNums = (size + blockSize - 1) / blockSize;

  block_kernel_nearest<<<blockNums, blockSize>>>(
      a.data_ptr<float>(), o.data_ptr<float>(), size,
      max_entry.data_ptr<float>(), wl);
  return o;
}

Tensor block_quantize_sim_stochastic_cuda(Tensor a, int wl)
{
  auto o = at::zeros_like(a);
  auto rand_probs = rand_like(a);
  int64_t size = a.numel();

  Tensor max_entry = at::max(at::abs(a));
  int blockSize = 1024;
  int blockNums = (size + blockSize - 1) / blockSize;

  block_kernel_sim_stochastic<<<blockNums, blockSize>>>(
      a.data_ptr<float>(), rand_probs.data_ptr<float>(), o.data_ptr<float>(),
      size, max_entry.data_ptr<float>(), wl);
  return o;
}

Tensor block_quantize_sim_nearest_cuda(Tensor a, int wl)
{
  auto o = at::zeros_like(a);
  auto rand_ints = randint_like(a, INT_MAX, device(kCUDA).dtype(kInt));
  int64_t size = a.numel();

  Tensor max_entry = at::max(at::abs(a));
  int blockSize = 1024;
  int blockNums = (size + blockSize - 1) / blockSize;

  block_kernel_sim_nearest<<<blockNums, blockSize>>>(
      a.data_ptr<float>(), o.data_ptr<float>(), size,
      max_entry.data_ptr<float>(), wl);
  return o;
}

Tensor float_quantize_stochastic_cuda(Tensor a, int man_bits, int exp_bits,
                                      bool subnormals, bool saturate)
{
  // use external random number right now
  auto o = zeros_like(a);
  auto rand_ints = randint_like(a, INT_MAX, device(kCUDA).dtype(kInt));
  int size = a.numel();
  int blockSize = 1024;
  int blockNums = (size + blockSize - 1) / blockSize;

  float_kernel_stochastic<<<blockNums, blockSize>>>(
      a.data_ptr<float>(), rand_ints.data_ptr<int>(), o.data_ptr<float>(), size,
      man_bits, exp_bits, subnormals, saturate);
  return o;
}

Tensor float_quantize_nearest_cuda(Tensor a, int man_bits, int exp_bits,
                                   bool subnormals, bool saturate)
{
  auto o = zeros_like(a);
  int size = a.numel();
  int blockSize = 1024;
  int blockNums = (size + blockSize - 1) / blockSize;

  float_kernel_nearest<<<blockNums, blockSize>>>(
      a.data_ptr<float>(), o.data_ptr<float>(), size, man_bits, exp_bits,
      subnormals, saturate);
  return o;
}

Tensor superfp_quantize_nearest_cuda(Tensor a, int man_bits, int exp_bits,
                                    bool saturate) 
{
  auto o = zeros_like(a);
  int size = a.numel();
  int blockSize = 1024;
  int blockNums = (size + blockSize - 1) / blockSize;

  superfp_kernel_nearest<<<blockNums, blockSize>>>(
      a.data_ptr<float>(), o.data_ptr<float>(), size, man_bits, exp_bits, saturate);
  return o;

}

Tensor p3109_quantize_nearest_cuda(Tensor a, int P, bool is_signed, SaturationMode saturation_mode, bool subnormals)
{
  auto o = zeros_like(a);
  int size = a.numel(); // gets number of elements in tensor a
  int blockSize = 1024;
  int blockNums = (size + blockSize - 1) / blockSize;

  if (is_signed == true){ // signed
      p3109_signed_kernel_nearest<<<blockNums, blockSize>>>(
      a.data_ptr<float>(), o.data_ptr<float>(), size, P, saturation_mode, subnormals);
  } else {  // unsigned
      p3109_unsigned_kernel_nearest<<<blockNums, blockSize>>>(
      a.data_ptr<float>(), o.data_ptr<float>(), size, P, saturation_mode, subnormals);
  }

  return o;
}

Tensor p3109_quantize_stochastic_cuda(Tensor a, int P, int prng_bits, bool is_signed, SaturationMode saturation_mode, bool subnormals)
{
  auto o = zeros_like(a);
  // generate random number on the GPU for the SR operation
  auto rand_ints = randint_like(a, INT_MAX, device(kCUDA).dtype(kInt));
  int size = a.numel(); // gets number of elements in tensor a
  int blockSize = 1024;
  int blockNums = (size + blockSize - 1) / blockSize;

  if (is_signed == true){ // signed
      p3109_signed_kernel_stochastic<<<blockNums, blockSize>>>(
      a.data_ptr<float>(), rand_ints.data_ptr<int>(), o.data_ptr<float>(), size, P, prng_bits, saturation_mode, subnormals);
  } else {  // unsigned
      p3109_unsigned_kernel_stochastic<<<blockNums, blockSize>>>(
      a.data_ptr<float>(), rand_ints.data_ptr<int>(), o.data_ptr<float>(), size, P, prng_bits, saturation_mode, subnormals);
  }

  return o;
}

Tensor p3109_quantize_troncate_cuda(Tensor a, int P, bool is_signed, SaturationMode saturation_mode, bool subnormals)
{
  auto o = zeros_like(a);
  int size = a.numel(); // gets number of elements in tensor a
  int blockSize = 1024;
  int blockNums = (size + blockSize - 1) / blockSize;

  if (is_signed == true){ // signed
      p3109_signed_kernel_troncate<<<blockNums, blockSize>>>(
      a.data_ptr<float>(), o.data_ptr<float>(), size, P, saturation_mode, subnormals);
  } else {  // unsigned
      p3109_unsigned_kernel_troncate<<<blockNums, blockSize>>>(
      a.data_ptr<float>(), o.data_ptr<float>(), size, P, saturation_mode, subnormals);
  }

  return o;
}

void fixed_min_max(int wl, int fl, bool symmetric, float *t_min, float *t_max)
{
  int sigma = -fl;
  *t_min = -ldexp(1.0, wl - fl - 1);
  *t_max = -*t_min - ldexp(1.0, sigma);
  if (symmetric)
    *t_min = *t_min + ldexp(1.0, sigma);
}

Tensor fixed_point_quantize_stochastic_cuda(Tensor a, int wl, int fl,
                                            bool use_clamp, bool symmetric)
{
  // use external random number right now
  auto o = at::zeros_like(a);
  auto rand_probs = rand_like(a);
  int64_t size = a.numel();
  int sigma = -fl;
  float t_min, t_max;
  fixed_min_max(wl, fl, symmetric, &t_min, &t_max);
  int blockSize = 1024;
  int blockNums = (size + blockSize - 1) / blockSize;

  fixed_point_quantize_kernel_stochastic<<<blockNums, blockSize>>>(
      a.data_ptr<float>(), rand_probs.data_ptr<float>(), o.data_ptr<float>(),
      size, sigma, use_clamp, t_min, t_max);
  return o;
}

Tensor fixed_point_quantize_nearest_cuda(Tensor a, int wl, int fl,
                                         bool use_clamp, bool symmetric)
{
  // use external random number right now
  auto o = at::zeros_like(a);
  int64_t size = a.numel();
  int sigma = -fl;
  float t_min, t_max;
  fixed_min_max(wl, fl, symmetric, &t_min, &t_max);
  int blockSize = 1024;
  int blockNums = (size + blockSize - 1) / blockSize;

  fixed_point_quantize_kernel_nearest<<<blockNums, blockSize>>>(
      a.data_ptr<float>(), o.data_ptr<float>(), size, sigma, use_clamp, t_min,
      t_max);
  return o;
}

std::tuple<Tensor, Tensor>
fixed_point_quantize_stochastic_mask_cuda(Tensor a, int wl, int fl,
                                          bool symmetric)
{
  // use external random number right now
  auto o = zeros_like(a);
  auto rand_probs = rand_like(a);
  auto m = zeros_like(a, a.options().dtype(kByte));
  int64_t size = a.numel();
  int sigma = -fl;
  float t_min, t_max;
  fixed_min_max(wl, fl, symmetric, &t_min, &t_max);
  int blockSize = 1024;
  int blockNums = (size + blockSize - 1) / blockSize;

  fixed_point_quantize_kernel_mask_stochastic<<<blockNums, blockSize>>>(
      a.data_ptr<float>(), rand_probs.data_ptr<float>(), o.data_ptr<float>(),
      m.data_ptr<uint8_t>(), size, sigma, t_min, t_max);
  return std::make_tuple(o, m);
}

std::tuple<Tensor, Tensor>
fixed_point_quantize_nearest_mask_cuda(Tensor a, int wl, int fl,
                                       bool symmetric)
{
  // use external random number right now
  auto o = at::zeros_like(a);
  auto m = zeros_like(a, a.options().dtype(kByte));
  int64_t size = a.numel();
  int sigma = -fl;
  float t_min, t_max;
  fixed_min_max(wl, fl, symmetric, &t_min, &t_max);
  int blockSize = 1024;
  int blockNums = (size + blockSize - 1) / blockSize;

  fixed_point_quantize_kernel_mask_nearest<<<blockNums, blockSize>>>(
      a.data_ptr<float>(), o.data_ptr<float>(), m.data_ptr<uint8_t>(), size,
      sigma, t_min, t_max);
  return std::make_tuple(o, m);
}

void float_quantize_nearest_mm_cuda(Tensor a, Tensor b, Tensor c, int M, int N,
                                    int K, int man_add, int exp_add,
                                    int man_mul, int exp_mul, bool subnormals,
                                    bool saturate)
{
  mm_fp_nearest(a.data_ptr<float>(), b.data_ptr<float>(), c.data_ptr<float>(),
                M, K, N, man_add, exp_add, man_mul, exp_mul, subnormals,
                saturate);
  return;
}

void float_quantize_nearest_mm_fma_cuda(Tensor a, Tensor b, Tensor c, int M,
                                        int N, int K, int man_fma, int exp_fma,
                                        bool subnormals, bool saturate)
{
  mm_fp_fma_nearest(a.data_ptr<float>(), b.data_ptr<float>(),
                    c.data_ptr<float>(), M, K, N, man_fma, exp_fma, subnormals,
                    saturate);
  return;
}

void float_quantize_nearest_bmm_cuda(Tensor a, Tensor b, Tensor c, int M, int N,
                                     int K, int man_add, int exp_add,
                                     int man_mul, int exp_mul, bool subnormals,
                                     bool saturate)
{
  if (a.sizes().size() > 2)
    bmm_fp_nearest(a.data_ptr<float>(), b.data_ptr<float>(),
                   c.data_ptr<float>(), a.sizes()[0], M, K, N, man_add, exp_add,
                   man_mul, man_add, subnormals, saturate);
  else
    bmm_fp_nearest(a.data_ptr<float>(), b.data_ptr<float>(),
                   c.data_ptr<float>(), 1, M, K, N, man_add, exp_add, man_mul,
                   man_add, subnormals, saturate);
  return;
}

void float_quantize_nearest_bmm_fma_cuda(Tensor a, Tensor b, Tensor c, int M,
                                         int N, int K, int man_fma, int exp_fma,
                                         bool subnormals, bool saturate)
{
  if (a.sizes().size() > 2)
    bmm_fp_fma_nearest(a.data_ptr<float>(), b.data_ptr<float>(),
                       c.data_ptr<float>(), a.sizes()[0], M, K, N, man_fma,
                       exp_fma, subnormals, saturate);
  else
    bmm_fp_fma_nearest(a.data_ptr<float>(), b.data_ptr<float>(),
                       c.data_ptr<float>(), 1, M, K, N, man_fma, exp_fma,
                       subnormals, saturate);
  return;
}

void superfp_quantize_nearest_mm_cuda(Tensor a, Tensor b, Tensor c, int M, int N,
                                    int K, int man_add, int exp_add,
                                    int man_mul, int exp_mul,
                                    bool saturate) 
{
  mm_superfp_nearest(a.data_ptr<float>(), b.data_ptr<float>(), c.data_ptr<float>(),
                M, K, N, man_add, exp_add, man_mul, exp_mul, saturate);  
}

void superfp_quantize_nearest_mm_fma_cuda(Tensor a, Tensor b, Tensor c, int M,
                                        int N, int K, int man_fma, int exp_fma,
                                        bool saturate)
{
  mm_superfp_fma_nearest(a.data_ptr<float>(), b.data_ptr<float>(),
                    c.data_ptr<float>(), M, K, N, man_fma, exp_fma,
                    saturate);
  return;
}

void superfp_quantize_nearest_bmm_cuda(Tensor a, Tensor b, Tensor c, int M, int N,
                                     int K, int man_add, int exp_add,
                                     int man_mul, int exp_mul, bool saturate)
{
  if (a.sizes().size() > 2)
    bmm_superfp_nearest(a.data_ptr<float>(), b.data_ptr<float>(),
                   c.data_ptr<float>(), a.sizes()[0], M, K, N, man_add, exp_add,
                   man_mul, man_add, saturate);
  else
    bmm_superfp_nearest(a.data_ptr<float>(), b.data_ptr<float>(),
                   c.data_ptr<float>(), 1, M, K, N, man_add, exp_add, man_mul,
                   man_add, saturate);
  return;
}

void superfp_quantize_nearest_bmm_fma_cuda(Tensor a, Tensor b, Tensor c, int M,
                                         int N, int K, int man_fma, int exp_fma, bool saturate)
{
  if (a.sizes().size() > 2)
    bmm_superfp_fma_nearest(a.data_ptr<float>(), b.data_ptr<float>(),
                       c.data_ptr<float>(), a.sizes()[0], M, K, N, man_fma,
                       exp_fma, saturate);
  else
    bmm_superfp_fma_nearest(a.data_ptr<float>(), b.data_ptr<float>(),
                       c.data_ptr<float>(), 1, M, K, N, man_fma, exp_fma, saturate);
  return;
}

void float_quantize_stochastic_mm_cuda(Tensor a, Tensor b, Tensor c, int M,
                                       int N, int K, int man_add, int exp_add,
                                       int man_mul, int exp_mul,
                                       bool subnormals, bool saturate)
{
  mm_fp_stochastic(a.data_ptr<float>(), b.data_ptr<float>(),
                   c.data_ptr<float>(), M, K, N, man_add, exp_add, man_mul,
                   exp_mul, subnormals, saturate);
  return;
}

void float_quantize_stochastic_mm_fma_cuda(Tensor a, Tensor b, Tensor c, int M,
                                           int N, int K, int man_fma,
                                           int exp_fma, bool subnormals,
                                           bool saturate)
{
  mm_fp_fma_stochastic(a.data_ptr<float>(), b.data_ptr<float>(),
                       c.data_ptr<float>(), M, K, N, man_fma, exp_fma,
                       subnormals, saturate);
  return;
}

void float_quantize_stochastic_bmm_cuda(Tensor a, Tensor b, Tensor c, int M,
                                        int N, int K, int man_add, int exp_add,
                                        int man_mul, int exp_mul,
                                        bool subnormals, bool saturate)
{
  if (a.sizes().size() > 2)
    bmm_fp_stochastic(a.data_ptr<float>(), b.data_ptr<float>(),
                      c.data_ptr<float>(), a.sizes()[0], M, K, N, man_add,
                      exp_add, man_mul, man_add, subnormals, saturate);
  else
    bmm_fp_stochastic(a.data_ptr<float>(), b.data_ptr<float>(),
                      c.data_ptr<float>(), 1, M, K, N, man_add, exp_add,
                      man_mul, man_add, subnormals, saturate);
}

void float_quantize_stochastic_bmm_fma_cuda(Tensor a, Tensor b, Tensor c, int M,
                                            int N, int K, int man_fma,
                                            int exp_fma, bool subnormals,
                                            bool saturate)
{

  if (a.sizes().size() > 2)
    bmm_fp_fma_stochastic(a.data_ptr<float>(), b.data_ptr<float>(),
                          c.data_ptr<float>(), a.sizes()[0], M, K, N, man_fma,
                          exp_fma, subnormals, saturate);
  else
    bmm_fp_fma_stochastic(a.data_ptr<float>(), b.data_ptr<float>(),
                          c.data_ptr<float>(), 1, M, K, N, man_fma, exp_fma,
                          subnormals, saturate);
}

void fixed_point_quantize_nearest_mm_cuda(Tensor a, Tensor b, Tensor c, int M,
                                          int N, int K, int wl_add, int fl_add,
                                          int wl_mul, int fl_mul,
                                          bool symmetric)
{
  int sigma_add = -fl_add;
  int sigma_mul = -fl_mul;
  float t_min_add, t_max_add, t_min_mul, t_max_mul;
  fixed_min_max(wl_add, fl_add, symmetric, &t_min_add, &t_max_add);
  fixed_min_max(wl_mul, fl_mul, symmetric, &t_min_mul, &t_max_mul);
  mm_fxp_nearest(a.data_ptr<float>(), b.data_ptr<float>(), c.data_ptr<float>(),
                 M, K, N, sigma_add, t_min_add, t_max_add, sigma_mul, t_min_mul,
                 t_max_mul);
  return;
}

void fixed_point_quantize_nearest_bmm_cuda(Tensor a, Tensor b, Tensor c, int M,
                                           int N, int K, int wl_add, int fl_add,
                                           int wl_mul, int fl_mul,
                                           bool symmetric)
{

  int sigma_add = -fl_add;
  int sigma_mul = -fl_mul;
  float t_min_add, t_max_add, t_min_mul, t_max_mul;
  fixed_min_max(wl_add, fl_add, symmetric, &t_min_add, &t_max_add);
  fixed_min_max(wl_mul, fl_mul, symmetric, &t_min_mul, &t_max_mul);
  if (a.sizes().size() > 2)
    bmm_fxp_nearest(a.data_ptr<float>(), b.data_ptr<float>(),
                    c.data_ptr<float>(), a.sizes()[0], M, K, N, sigma_add,
                    t_min_add, t_max_add, sigma_mul, t_min_mul, t_max_mul);
  else
    bmm_fxp_nearest(a.data_ptr<float>(), b.data_ptr<float>(),
                    c.data_ptr<float>(), 1, M, K, N, sigma_add, t_min_add,
                    t_max_add, sigma_mul, t_min_mul, t_max_mul);
  return;
}

void fixed_point_quantize_nearest_mm_fma_cuda(Tensor a, Tensor b, Tensor c,
                                              int M, int N, int K, int wl_fma,
                                              int fl_fma, bool symmetric)
{
  int sigma_fma = -fl_fma;
  float t_min_fma, t_max_fma;
  fixed_min_max(wl_fma, fl_fma, symmetric, &t_min_fma, &t_max_fma);
  mm_fxp_fma_nearest(a.data_ptr<float>(), b.data_ptr<float>(),
                     c.data_ptr<float>(), M, K, N, sigma_fma, t_min_fma,
                     t_max_fma);
  return;
}

void fixed_point_quantize_nearest_bmm_fma_cuda(Tensor a, Tensor b, Tensor c,
                                               int M, int N, int K, int wl_fma,
                                               int fl_fma, bool symmetric)
{
  int sigma_fma = -fl_fma;
  float t_min_fma, t_max_fma;
  fixed_min_max(wl_fma, fl_fma, symmetric, &t_min_fma, &t_max_fma);
  if (a.sizes().size() > 2)
    bmm_fxp_fma_nearest(a.data_ptr<float>(), b.data_ptr<float>(),
                        c.data_ptr<float>(), a.sizes()[0], M, K, N, sigma_fma,
                        t_min_fma, t_max_fma);
  else
    bmm_fxp_fma_nearest(a.data_ptr<float>(), b.data_ptr<float>(),
                        c.data_ptr<float>(), 1, M, K, N, sigma_fma, t_min_fma,
                        t_max_fma);
  return;
}

void fixed_point_quantize_stochastic_mm_cuda(Tensor a, Tensor b, Tensor c,
                                             int M, int N, int K, int wl_add,
                                             int fl_add, int wl_mul, int fl_mul,
                                             bool symmetric)
{
  int sigma_add = -fl_add;
  int sigma_mul = -fl_mul;
  float t_min_add, t_max_add, t_min_mul, t_max_mul;
  fixed_min_max(wl_add, fl_add, symmetric, &t_min_add, &t_max_add);
  fixed_min_max(wl_mul, fl_mul, symmetric, &t_min_mul, &t_max_mul);
  mm_fxp_stochastic(a.data_ptr<float>(), b.data_ptr<float>(),
                    c.data_ptr<float>(), M, K, N, sigma_add, t_min_add,
                    t_max_add, sigma_mul, t_min_mul, t_max_mul);
  return;
}

void fixed_point_quantize_stochastic_bmm_cuda(Tensor a, Tensor b, Tensor c,
                                              int M, int N, int K, int wl_add,
                                              int fl_add, int wl_mul,
                                              int fl_mul, bool symmetric)
{
  int sigma_add = -fl_add;
  int sigma_mul = -fl_mul;
  float t_min_add, t_max_add, t_min_mul, t_max_mul;
  fixed_min_max(wl_add, fl_add, symmetric, &t_min_add, &t_max_add);
  fixed_min_max(wl_mul, fl_mul, symmetric, &t_min_mul, &t_max_mul);
  if (a.sizes().size() > 2)
    bmm_fxp_stochastic(a.data_ptr<float>(), b.data_ptr<float>(),
                       c.data_ptr<float>(), a.sizes()[0], M, K, N, sigma_add,
                       t_min_add, t_max_add, sigma_mul, t_min_mul, t_max_mul);
  else
    bmm_fxp_stochastic(a.data_ptr<float>(), b.data_ptr<float>(),
                       c.data_ptr<float>(), 1, M, K, N, sigma_add, t_min_add,
                       t_max_add, sigma_mul, t_min_mul, t_max_mul);
  return;
}

void fixed_point_quantize_stochastic_mm_fma_cuda(Tensor a, Tensor b, Tensor c,
                                                 int M, int N, int K,
                                                 int wl_fma, int fl_fma,
                                                 bool symmetric)
{
  int sigma_fma = -fl_fma;
  float t_min_fma, t_max_fma;
  fixed_min_max(wl_fma, fl_fma, symmetric, &t_min_fma, &t_max_fma);
  mm_fxp_fma_stochastic(a.data_ptr<float>(), b.data_ptr<float>(),
                        c.data_ptr<float>(), M, K, N, sigma_fma, t_min_fma,
                        t_max_fma);
  return;
}

void fixed_point_quantize_stochastic_bmm_fma_cuda(Tensor a, Tensor b, Tensor c,
                                                  int M, int N, int K,
                                                  int wl_fma, int fl_fma,
                                                  bool symmetric)
{
  int sigma_fma = -fl_fma;
  float t_min_fma, t_max_fma;
  fixed_min_max(wl_fma, fl_fma, symmetric, &t_min_fma, &t_max_fma);
  if (a.sizes().size() > 2)
    bmm_fxp_fma_stochastic(a.data_ptr<float>(), b.data_ptr<float>(),
                           c.data_ptr<float>(), a.sizes()[0], M, K, N,
                           sigma_fma, t_min_fma, t_max_fma);
  else
    bmm_fxp_fma_stochastic(a.data_ptr<float>(), b.data_ptr<float>(),
                           c.data_ptr<float>(), 1, M, K, N, sigma_fma,
                           t_min_fma, t_max_fma);
  return;
}<|MERGE_RESOLUTION|>--- conflicted
+++ resolved
@@ -1,5 +1,6 @@
 #include "quant.h"
 #include "quant_kernel.h"
+#include "p3109_kernel.h"
 #include <ATen/ATen.h>
 #include <climits>
 #include <cstdlib>
@@ -8,12 +9,8 @@
 #include <cmath>
 #include <cstdint>
 #include <tuple>
-<<<<<<< HEAD
-#include "p3109_kernel.h"
-=======
 #include <stdexcept>
 #include <cassert>
->>>>>>> 5cd65ef5
 
 using namespace at;
 
