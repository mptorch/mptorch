#include "quant.h"
#include "quant_kernel.h"
#include "binary8_kernel.h"
#include <ATen/ATen.h>
#include <climits>
#include <cstdlib>
#include <cuda.h>
#include <cuda_runtime.h>
#include <cmath>
#include <cstdint>
#include <tuple>
#include <stdexcept>
#include <cassert>
#include <vector>

using namespace at;

Tensor get_max_entry(Tensor a, int dim)
{
  Tensor max_entry;
  if (dim == -1)
  {
    max_entry = at::max(at::abs(a)).expand_as(a).contiguous();
  }
  else if (dim == 0)
  {
    Tensor input_view = a.view({a.size(0), -1});
    max_entry = std::get<0>(input_view.abs().max(1, true))
                    .expand_as(input_view)
                    .view_as(a)
                    .contiguous();
  }
  else
  {
    Tensor input_transpose = a.transpose(0, dim);
    Tensor input_view =
        input_transpose.contiguous().view({input_transpose.size(0), -1});
    Tensor max_transpose = std::get<0>(input_view.abs().max(1, true))
                               .expand_as(input_view)
                               .view_as(input_transpose);
    max_entry = max_transpose.transpose(dim, 0).contiguous();
  }
  return max_entry;
}

Tensor block_quantize_stochastic_cuda(Tensor a, int wl, int dim)
{
  auto o = at::zeros_like(a);
  auto rand_ints = randint_like(a, INT_MAX, device(kCUDA).dtype(kInt));
  int64_t size = a.numel();

  Tensor max_entry = get_max_entry(a, dim);
  int blockSize = 1024;
  int blockNums = (size + blockSize - 1) / blockSize;

  block_kernel_stochastic<<<blockNums, blockSize>>>(
      a.data_ptr<float>(), rand_ints.data_ptr<int>(), o.data_ptr<float>(), size,
      max_entry.data_ptr<float>(), wl);
  return o;
}

Tensor block_quantize_nearest_cuda(Tensor a, int wl, int dim)
{
  auto o = at::zeros_like(a);
  int64_t size = a.numel();

  Tensor max_entry = get_max_entry(a, dim);
  int blockSize = 1024;
  int blockNums = (size + blockSize - 1) / blockSize;

  block_kernel_nearest<<<blockNums, blockSize>>>(
      a.data_ptr<float>(), o.data_ptr<float>(), size,
      max_entry.data_ptr<float>(), wl);
  return o;
}

Tensor block_quantize_sim_stochastic_cuda(Tensor a, int wl)
{
  auto o = at::zeros_like(a);
  auto rand_probs = rand_like(a);
  int64_t size = a.numel();

  Tensor max_entry = at::max(at::abs(a));
  int blockSize = 1024;
  int blockNums = (size + blockSize - 1) / blockSize;

  block_kernel_sim_stochastic<<<blockNums, blockSize>>>(
      a.data_ptr<float>(), rand_probs.data_ptr<float>(), o.data_ptr<float>(),
      size, max_entry.data_ptr<float>(), wl);
  return o;
}

Tensor block_quantize_sim_nearest_cuda(Tensor a, int wl)
{
  auto o = at::zeros_like(a);
  auto rand_ints = randint_like(a, INT_MAX, device(kCUDA).dtype(kInt));
  int64_t size = a.numel();

  Tensor max_entry = at::max(at::abs(a));
  int blockSize = 1024;
  int blockNums = (size + blockSize - 1) / blockSize;

  block_kernel_sim_nearest<<<blockNums, blockSize>>>(
      a.data_ptr<float>(), o.data_ptr<float>(), size,
      max_entry.data_ptr<float>(), wl);
  return o;
}

Tensor float_quantize_stochastic_cuda(Tensor a, int man_bits, int exp_bits,
                                      bool subnormals, bool saturate)
{
  // use external random number right now
  auto o = zeros_like(a);
  auto rand_ints = randint_like(a, INT_MAX, device(kCUDA).dtype(kInt));
  int size = a.numel();
  int blockSize = 1024;
  int blockNums = (size + blockSize - 1) / blockSize;

  float_kernel_stochastic<<<blockNums, blockSize>>>(
      a.data_ptr<float>(), rand_ints.data_ptr<int>(), o.data_ptr<float>(), size,
      man_bits, exp_bits, subnormals, saturate);
  return o;
}

Tensor float_quantize_nearest_cuda(Tensor a, int man_bits, int exp_bits,
                                   bool subnormals, bool saturate)
{
  auto o = zeros_like(a);
  int size = a.numel();
  int blockSize = 1024;
  int blockNums = (size + blockSize - 1) / blockSize;

  float_kernel_nearest<<<blockNums, blockSize>>>(
      a.data_ptr<float>(), o.data_ptr<float>(), size, man_bits, exp_bits,
      subnormals, saturate);
  return o;
}

Tensor superfp_quantize_nearest_cuda(Tensor a, int man_bits, int exp_bits,
                                    int binades, bool saturate) 
{
  auto o = zeros_like(a);
  int size = a.numel();
  int blockSize = 1024;
  int blockNums = (size + blockSize - 1) / blockSize;

  superfp_kernel_nearest<<<blockNums, blockSize>>>(
      a.data_ptr<float>(), o.data_ptr<float>(), size, man_bits, exp_bits, binades, saturate);
  return o;

}

Tensor binary8_quantize_nearest_cuda(Tensor a, int P, bool is_signed, OverflowPolicy overflow_policy, bool subnormals)
{
  auto o = zeros_like(a);
  int size = a.numel(); // gets number of elements in tensor a
  int blockSize = 1024;
  int blockNums = (size + blockSize - 1) / blockSize;

  if (is_signed == true){ // signed
      binary8_signed_kernel_nearest<<<blockNums, blockSize>>>(
      a.data_ptr<float>(), o.data_ptr<float>(), size, P, overflow_policy, subnormals);
  } else {  // unsigned
      binary8_unsigned_kernel_nearest<<<blockNums, blockSize>>>(
      a.data_ptr<float>(), o.data_ptr<float>(), size, P, overflow_policy, subnormals);
  }

  return o;
}

Tensor binary8_quantize_stochastic_cuda(Tensor a, int P, int prng_bits, bool is_signed, OverflowPolicy overflow_policy, bool subnormals)
{
  auto o = zeros_like(a);
  // generate random number on the GPU for the SR operation
  auto rand_ints = randint_like(a, INT_MAX, device(kCUDA).dtype(kInt));
  int size = a.numel(); // gets number of elements in tensor a
  int blockSize = 1024;
  int blockNums = (size + blockSize - 1) / blockSize;

  if (is_signed == true){ // signed
      binary8_signed_kernel_stochastic<<<blockNums, blockSize>>>(
      a.data_ptr<float>(), rand_ints.data_ptr<int>(), o.data_ptr<float>(), size, P, prng_bits, overflow_policy, subnormals);
  } else {  // unsigned
      binary8_unsigned_kernel_stochastic<<<blockNums, blockSize>>>(
      a.data_ptr<float>(), rand_ints.data_ptr<int>(), o.data_ptr<float>(), size, P, prng_bits, overflow_policy, subnormals);
  }

  return o;
}

Tensor binary8_quantize_truncate_cuda(Tensor a, int P, bool is_signed, OverflowPolicy overflow_policy, bool subnormals)
{
  auto o = zeros_like(a);
  int size = a.numel(); // gets number of elements in tensor a
  int blockSize = 1024;
  int blockNums = (size + blockSize - 1) / blockSize;

  if (is_signed == true){ // signed
      binary8_signed_kernel_truncate<<<blockNums, blockSize>>>(
      a.data_ptr<float>(), o.data_ptr<float>(), size, P, overflow_policy, subnormals);
  } else {  // unsigned
      binary8_unsigned_kernel_truncate<<<blockNums, blockSize>>>(
      a.data_ptr<float>(), o.data_ptr<float>(), size, P, overflow_policy, subnormals);
  }

  return o;
}

void fixed_min_max(int wl, int fl, bool symmetric, float *t_min, float *t_max)
{
  int sigma = -fl;
  *t_min = -ldexp(1.0, wl - fl - 1);
  *t_max = -*t_min - ldexp(1.0, sigma);
  if (symmetric)
    *t_min = *t_min + ldexp(1.0, sigma);
}

Tensor fixed_point_quantize_stochastic_cuda(Tensor a, int wl, int fl,
                                            bool use_clamp, bool symmetric)
{
  // use external random number right now
  auto o = at::zeros_like(a);
  auto rand_probs = rand_like(a);
  int64_t size = a.numel();
  int sigma = -fl;
  float t_min, t_max;
  fixed_min_max(wl, fl, symmetric, &t_min, &t_max);
  int blockSize = 1024;
  int blockNums = (size + blockSize - 1) / blockSize;

  fixed_point_quantize_kernel_stochastic<<<blockNums, blockSize>>>(
      a.data_ptr<float>(), rand_probs.data_ptr<float>(), o.data_ptr<float>(),
      size, sigma, use_clamp, t_min, t_max);
  return o;
}

Tensor fixed_point_quantize_nearest_cuda(Tensor a, int wl, int fl,
                                         bool use_clamp, bool symmetric)
{
  // use external random number right now
  auto o = at::zeros_like(a);
  int64_t size = a.numel();
  int sigma = -fl;
  float t_min, t_max;
  fixed_min_max(wl, fl, symmetric, &t_min, &t_max);
  int blockSize = 1024;
  int blockNums = (size + blockSize - 1) / blockSize;

  fixed_point_quantize_kernel_nearest<<<blockNums, blockSize>>>(
      a.data_ptr<float>(), o.data_ptr<float>(), size, sigma, use_clamp, t_min,
      t_max);
  return o;
}

std::tuple<Tensor, Tensor>
fixed_point_quantize_stochastic_mask_cuda(Tensor a, int wl, int fl,
                                          bool symmetric)
{
  // use external random number right now
  auto o = zeros_like(a);
  auto rand_probs = rand_like(a);
  auto m = zeros_like(a, a.options().dtype(kByte));
  int64_t size = a.numel();
  int sigma = -fl;
  float t_min, t_max;
  fixed_min_max(wl, fl, symmetric, &t_min, &t_max);
  int blockSize = 1024;
  int blockNums = (size + blockSize - 1) / blockSize;

  fixed_point_quantize_kernel_mask_stochastic<<<blockNums, blockSize>>>(
      a.data_ptr<float>(), rand_probs.data_ptr<float>(), o.data_ptr<float>(),
      m.data_ptr<uint8_t>(), size, sigma, t_min, t_max);
  return std::make_tuple(o, m);
}

std::tuple<Tensor, Tensor>
fixed_point_quantize_nearest_mask_cuda(Tensor a, int wl, int fl,
                                       bool symmetric)
{
  // use external random number right now
  auto o = at::zeros_like(a);
  auto m = zeros_like(a, a.options().dtype(kByte));
  int64_t size = a.numel();
  int sigma = -fl;
  float t_min, t_max;
  fixed_min_max(wl, fl, symmetric, &t_min, &t_max);
  int blockSize = 1024;
  int blockNums = (size + blockSize - 1) / blockSize;

  fixed_point_quantize_kernel_mask_nearest<<<blockNums, blockSize>>>(
      a.data_ptr<float>(), o.data_ptr<float>(), m.data_ptr<uint8_t>(), size,
      sigma, t_min, t_max);
  return std::make_tuple(o, m);
}

void float_quantize_nearest_mm_cuda(Tensor a, Tensor b, Tensor c, int M, int N,
                                    int K, int man_add, int exp_add,
                                    int man_mul, int exp_mul, bool subnormals,
                                    bool saturate)
{
  mm_fp_nearest(a.data_ptr<float>(), b.data_ptr<float>(), c.data_ptr<float>(),
                M, K, N, man_add, exp_add, man_mul, exp_mul, subnormals,
                saturate);
  return;
}

void float_quantize_nearest_mm_fma_cuda(Tensor a, Tensor b, Tensor c, int M,
                                        int N, int K, int man_fma, int exp_fma,
                                        bool subnormals, bool saturate)
{
  mm_fp_fma_nearest(a.data_ptr<float>(), b.data_ptr<float>(),
                    c.data_ptr<float>(), M, K, N, man_fma, exp_fma, subnormals,
                    saturate);
  return;
}

void float_quantize_nearest_bmm_cuda(Tensor a, Tensor b, Tensor c, int M, int N,
                                     int K, int man_add, int exp_add,
                                     int man_mul, int exp_mul, bool subnormals,
                                     bool saturate)
{
  if (a.sizes().size() > 2)
    bmm_fp_nearest(a.data_ptr<float>(), b.data_ptr<float>(),
                   c.data_ptr<float>(), a.sizes()[0], M, K, N, man_add, exp_add,
                   man_mul, man_add, subnormals, saturate);
  else
    bmm_fp_nearest(a.data_ptr<float>(), b.data_ptr<float>(),
                   c.data_ptr<float>(), 1, M, K, N, man_add, exp_add, man_mul,
                   man_add, subnormals, saturate);
  return;
}

void float_quantize_nearest_bmm_fma_cuda(Tensor a, Tensor b, Tensor c, int M,
                                         int N, int K, int man_fma, int exp_fma,
                                         bool subnormals, bool saturate)
{
  if (a.sizes().size() > 2)
    bmm_fp_fma_nearest(a.data_ptr<float>(), b.data_ptr<float>(),
                       c.data_ptr<float>(), a.sizes()[0], M, K, N, man_fma,
                       exp_fma, subnormals, saturate);
  else
    bmm_fp_fma_nearest(a.data_ptr<float>(), b.data_ptr<float>(),
                       c.data_ptr<float>(), 1, M, K, N, man_fma, exp_fma,
                       subnormals, saturate);
  return;
}

void superfp_quantize_nearest_mm_cuda(Tensor a, Tensor b, Tensor c, int M, int N,
                                    int K, int man_add, int exp_add,
                                    int man_mul, int exp_mul, int binades_add,
                                    int binades_mul, bool saturate) 
{
  mm_superfp_nearest(a.data_ptr<float>(), b.data_ptr<float>(), c.data_ptr<float>(),
                M, K, N, man_add, exp_add, man_mul, exp_mul, binades_add, binades_mul, saturate);  
}

void superfp_quantize_nearest_mm_fma_cuda(Tensor a, Tensor b, Tensor c, int M,
                                        int N, int K, int man_fma, int exp_fma,
                                        int binades_fma, bool saturate)
{
  mm_superfp_fma_nearest(a.data_ptr<float>(), b.data_ptr<float>(),
                    c.data_ptr<float>(), M, K, N, man_fma, exp_fma,
                    binades_fma, saturate);
  return;
}

void superfp_quantize_nearest_bmm_cuda(Tensor a, Tensor b, Tensor c, int M, int N,
                                     int K, int man_add, int exp_add,
                                     int man_mul, int exp_mul,
                                     int binades_add, int binades_mul, bool saturate)
{
  if (a.sizes().size() > 2)
    bmm_superfp_nearest(a.data_ptr<float>(), b.data_ptr<float>(),
                   c.data_ptr<float>(), a.sizes()[0], M, K, N, man_add, exp_add,
                   man_mul, exp_mul, binades_add, binades_mul, saturate);
  else
    bmm_superfp_nearest(a.data_ptr<float>(), b.data_ptr<float>(),
                   c.data_ptr<float>(), 1, M, K, N, man_add, exp_add, man_mul,
                   exp_mul, binades_add, binades_mul, saturate);
  return;
}

void superfp_quantize_nearest_bmm_fma_cuda(Tensor a, Tensor b, Tensor c, int M,
                                         int N, int K, int man_fma, int exp_fma,
                                         int binades_fma, bool saturate)
{
  if (a.sizes().size() > 2)
    bmm_superfp_fma_nearest(a.data_ptr<float>(), b.data_ptr<float>(),
                       c.data_ptr<float>(), a.sizes()[0], M, K, N, man_fma,
                       exp_fma, binades_fma, saturate);
  else
    bmm_superfp_fma_nearest(a.data_ptr<float>(), b.data_ptr<float>(),
                       c.data_ptr<float>(), 1, M, K, N, man_fma, exp_fma,
                       binades_fma, saturate);
  return;
}

void float_quantize_stochastic_mm_cuda(Tensor a, Tensor b, Tensor c, int M,
                                       int N, int K, int man_add, int exp_add,
                                       int man_mul, int exp_mul,
                                       bool subnormals, bool saturate)
{
  mm_fp_stochastic(a.data_ptr<float>(), b.data_ptr<float>(),
                   c.data_ptr<float>(), M, K, N, man_add, exp_add, man_mul,
                   exp_mul, subnormals, saturate);
  return;
}

void float_quantize_stochastic_mm_fma_cuda(Tensor a, Tensor b, Tensor c, int M,
                                           int N, int K, int man_fma,
                                           int exp_fma, bool subnormals,
                                           bool saturate)
{
  mm_fp_fma_stochastic(a.data_ptr<float>(), b.data_ptr<float>(),
                       c.data_ptr<float>(), M, K, N, man_fma, exp_fma,
                       subnormals, saturate);
  return;
}

void float_quantize_stochastic_bmm_cuda(Tensor a, Tensor b, Tensor c, int M,
                                        int N, int K, int man_add, int exp_add,
                                        int man_mul, int exp_mul,
                                        bool subnormals, bool saturate)
{
  if (a.sizes().size() > 2)
    bmm_fp_stochastic(a.data_ptr<float>(), b.data_ptr<float>(),
                      c.data_ptr<float>(), a.sizes()[0], M, K, N, man_add,
                      exp_add, man_mul, man_add, subnormals, saturate);
  else
    bmm_fp_stochastic(a.data_ptr<float>(), b.data_ptr<float>(),
                      c.data_ptr<float>(), 1, M, K, N, man_add, exp_add,
                      man_mul, man_add, subnormals, saturate);
}

void float_quantize_stochastic_bmm_fma_cuda(Tensor a, Tensor b, Tensor c, int M,
                                            int N, int K, int man_fma,
                                            int exp_fma, bool subnormals,
                                            bool saturate)
{

  if (a.sizes().size() > 2)
    bmm_fp_fma_stochastic(a.data_ptr<float>(), b.data_ptr<float>(),
                          c.data_ptr<float>(), a.sizes()[0], M, K, N, man_fma,
                          exp_fma, subnormals, saturate);
  else
    bmm_fp_fma_stochastic(a.data_ptr<float>(), b.data_ptr<float>(),
                          c.data_ptr<float>(), 1, M, K, N, man_fma, exp_fma,
                          subnormals, saturate);
}

void fixed_point_quantize_nearest_mm_cuda(Tensor a, Tensor b, Tensor c, int M,
                                          int N, int K, int wl_add, int fl_add,
                                          int wl_mul, int fl_mul,
                                          bool symmetric)
{
  int sigma_add = -fl_add;
  int sigma_mul = -fl_mul;
  float t_min_add, t_max_add, t_min_mul, t_max_mul;
  fixed_min_max(wl_add, fl_add, symmetric, &t_min_add, &t_max_add);
  fixed_min_max(wl_mul, fl_mul, symmetric, &t_min_mul, &t_max_mul);
  mm_fxp_nearest(a.data_ptr<float>(), b.data_ptr<float>(), c.data_ptr<float>(),
                 M, K, N, sigma_add, t_min_add, t_max_add, sigma_mul, t_min_mul,
                 t_max_mul);
  return;
}

void fixed_point_quantize_nearest_bmm_cuda(Tensor a, Tensor b, Tensor c, int M,
                                           int N, int K, int wl_add, int fl_add,
                                           int wl_mul, int fl_mul,
                                           bool symmetric)
{

  int sigma_add = -fl_add;
  int sigma_mul = -fl_mul;
  float t_min_add, t_max_add, t_min_mul, t_max_mul;
  fixed_min_max(wl_add, fl_add, symmetric, &t_min_add, &t_max_add);
  fixed_min_max(wl_mul, fl_mul, symmetric, &t_min_mul, &t_max_mul);
  if (a.sizes().size() > 2)
    bmm_fxp_nearest(a.data_ptr<float>(), b.data_ptr<float>(),
                    c.data_ptr<float>(), a.sizes()[0], M, K, N, sigma_add,
                    t_min_add, t_max_add, sigma_mul, t_min_mul, t_max_mul);
  else
    bmm_fxp_nearest(a.data_ptr<float>(), b.data_ptr<float>(),
                    c.data_ptr<float>(), 1, M, K, N, sigma_add, t_min_add,
                    t_max_add, sigma_mul, t_min_mul, t_max_mul);
  return;
}

void fixed_point_quantize_nearest_mm_fma_cuda(Tensor a, Tensor b, Tensor c,
                                              int M, int N, int K, int wl_fma,
                                              int fl_fma, bool symmetric)
{
  int sigma_fma = -fl_fma;
  float t_min_fma, t_max_fma;
  fixed_min_max(wl_fma, fl_fma, symmetric, &t_min_fma, &t_max_fma);
  mm_fxp_fma_nearest(a.data_ptr<float>(), b.data_ptr<float>(),
                     c.data_ptr<float>(), M, K, N, sigma_fma, t_min_fma,
                     t_max_fma);
  return;
}

void fixed_point_quantize_nearest_bmm_fma_cuda(Tensor a, Tensor b, Tensor c,
                                               int M, int N, int K, int wl_fma,
                                               int fl_fma, bool symmetric)
{
  int sigma_fma = -fl_fma;
  float t_min_fma, t_max_fma;
  fixed_min_max(wl_fma, fl_fma, symmetric, &t_min_fma, &t_max_fma);
  if (a.sizes().size() > 2)
    bmm_fxp_fma_nearest(a.data_ptr<float>(), b.data_ptr<float>(),
                        c.data_ptr<float>(), a.sizes()[0], M, K, N, sigma_fma,
                        t_min_fma, t_max_fma);
  else
    bmm_fxp_fma_nearest(a.data_ptr<float>(), b.data_ptr<float>(),
                        c.data_ptr<float>(), 1, M, K, N, sigma_fma, t_min_fma,
                        t_max_fma);
  return;
}

void fixed_point_quantize_stochastic_mm_cuda(Tensor a, Tensor b, Tensor c,
                                             int M, int N, int K, int wl_add,
                                             int fl_add, int wl_mul, int fl_mul,
                                             bool symmetric)
{
  int sigma_add = -fl_add;
  int sigma_mul = -fl_mul;
  float t_min_add, t_max_add, t_min_mul, t_max_mul;
  fixed_min_max(wl_add, fl_add, symmetric, &t_min_add, &t_max_add);
  fixed_min_max(wl_mul, fl_mul, symmetric, &t_min_mul, &t_max_mul);
  mm_fxp_stochastic(a.data_ptr<float>(), b.data_ptr<float>(),
                    c.data_ptr<float>(), M, K, N, sigma_add, t_min_add,
                    t_max_add, sigma_mul, t_min_mul, t_max_mul);
  return;
}

void fixed_point_quantize_stochastic_bmm_cuda(Tensor a, Tensor b, Tensor c,
                                              int M, int N, int K, int wl_add,
                                              int fl_add, int wl_mul,
                                              int fl_mul, bool symmetric)
{
  int sigma_add = -fl_add;
  int sigma_mul = -fl_mul;
  float t_min_add, t_max_add, t_min_mul, t_max_mul;
  fixed_min_max(wl_add, fl_add, symmetric, &t_min_add, &t_max_add);
  fixed_min_max(wl_mul, fl_mul, symmetric, &t_min_mul, &t_max_mul);
  if (a.sizes().size() > 2)
    bmm_fxp_stochastic(a.data_ptr<float>(), b.data_ptr<float>(),
                       c.data_ptr<float>(), a.sizes()[0], M, K, N, sigma_add,
                       t_min_add, t_max_add, sigma_mul, t_min_mul, t_max_mul);
  else
    bmm_fxp_stochastic(a.data_ptr<float>(), b.data_ptr<float>(),
                       c.data_ptr<float>(), 1, M, K, N, sigma_add, t_min_add,
                       t_max_add, sigma_mul, t_min_mul, t_max_mul);
  return;
}

void fixed_point_quantize_stochastic_mm_fma_cuda(Tensor a, Tensor b, Tensor c,
                                                 int M, int N, int K,
                                                 int wl_fma, int fl_fma,
                                                 bool symmetric)
{
  int sigma_fma = -fl_fma;
  float t_min_fma, t_max_fma;
  fixed_min_max(wl_fma, fl_fma, symmetric, &t_min_fma, &t_max_fma);
  mm_fxp_fma_stochastic(a.data_ptr<float>(), b.data_ptr<float>(),
                        c.data_ptr<float>(), M, K, N, sigma_fma, t_min_fma,
                        t_max_fma);
  return;
}

void fixed_point_quantize_stochastic_bmm_fma_cuda(Tensor a, Tensor b, Tensor c,
                                                  int M, int N, int K,
                                                  int wl_fma, int fl_fma,
                                                  bool symmetric)
{
  int sigma_fma = -fl_fma;
  float t_min_fma, t_max_fma;
  fixed_min_max(wl_fma, fl_fma, symmetric, &t_min_fma, &t_max_fma);
  if (a.sizes().size() > 2)
    bmm_fxp_fma_stochastic(a.data_ptr<float>(), b.data_ptr<float>(),
                           c.data_ptr<float>(), a.sizes()[0], M, K, N,
                           sigma_fma, t_min_fma, t_max_fma);
  else
    bmm_fxp_fma_stochastic(a.data_ptr<float>(), b.data_ptr<float>(),
                           c.data_ptr<float>(), 1, M, K, N, sigma_fma,
                           t_min_fma, t_max_fma);
  return;
}

<<<<<<< HEAD
static DimSizes dim_striding(Tensor input, std::vector<int> &dims){
	DimSizes sizes;
  std::vector<int> real_dims(dims.size());
  for (int i = 0; i < dims.size(); i++){
    real_dims[i] = (input.dim() + (dims[i] % input.dim())) % input.dim();
  }

  sizes.channel = 1;
  for (int dim : real_dims){
    sizes.channel *= input.size(dim);
  }

  int min_dim = real_dims.back();
  int max_dim = real_dims.front();

  sizes.outer = 1;
  for (int i = 0; i < min_dim; i++){
    sizes.outer *= input.size(i);
  }

  sizes.inner = 1;
  for (int i = max_dim + 1; i < input.dim(); i++){
    sizes.inner *= input.size(i);
=======


static DimSizes partition_tensor(Tensor a, int dim) {
  DimSizes sizes;
  int real_dim = (a.dim() + (dim % a.dim())) % a.dim();
  sizes.outer = 1;
  sizes.channel = a.size(real_dim);
  sizes.inner = 1;
  for (int i = 0; i < real_dim; ++i) {
    sizes.outer *= a.size(i);
  }
  for (int i = real_dim + 1; i < a.dim(); ++i) {
    sizes.inner *= a.size(i);
>>>>>>> e79bf5cc
  }
  return sizes;
}

<<<<<<< HEAD
void float_quantize_nearest_layernorm_forward_cuda(Tensor input, Tensor weight, Tensor bias,
                                                  Tensor output, Tensor mean, Tensor rstd,
                                                  float eps, std::vector<int> &dims,
                                                  int man_acc, int exp_acc,
                                                  int man_mul, int exp_mul,
                                                  int man_div, int exp_div,
                                                  int man_sqrt, int exp_sqrt,
                                                  bool subnormals, bool saturate)
{
  auto sizes = dim_striding(input, dims);
  layernorm_forward_fp_nearest(input.data_ptr<float>(), weight.data_ptr<float>(), bias.data_ptr<float>(),
                              output.data_ptr<float>(), mean.data_ptr<float>(), rstd.data_ptr<float>(),
                              eps, sizes,
                              man_acc, exp_acc,
                              man_mul, exp_mul,
                              man_div, exp_div,
                              man_sqrt, exp_sqrt,
                              subnormals, saturate);
}

void float_quantize_nearest_layernorm_backward_cuda(Tensor input, Tensor grad_output, 
                                                    Tensor weight, Tensor bias, 
                                                    Tensor mean, Tensor rstd, 
                                                    Tensor grad_input, Tensor grad_gamma, Tensor grad_beta,
                                                    std::vector<int> &dims,
                                                    int man_acc, int exp_acc,
                                                    int man_mul, int exp_mul,
                                                    int man_div, int exp_div,
                                                    bool subnormals, bool saturate)
{
  auto sizes = dim_striding(input, dims);
  layernorm_backward_fp_nearest(input.data_ptr<float>(), grad_output.data_ptr<float>(),
                                weight.data_ptr<float>(), bias.data_ptr<float>(), 
                                mean.data_ptr<float>(), rstd.data_ptr<float>(),
                                grad_input.data_ptr<float>(), grad_gamma.data_ptr<float>(), grad_beta.data_ptr<float>(),
                                sizes,
                                man_acc, exp_acc,
                                man_mul, exp_mul,
                                man_div, exp_div,
                                subnormals, saturate);
=======
void float_quantize_nearest_softmax_forward_cuda(Tensor a, Tensor o, int dim,
                                            int man_exp, int exp_exp,
                                            int man_off, int exp_off,
                                            int man_acc, int exp_acc,
                                            bool subnormals, bool saturate)
{
  auto sizes = partition_tensor(a, dim);
  softmax_forward_fp_nearest(a.data_ptr<float>(), o.data_ptr<float>(), sizes,
                             man_exp, exp_exp,
                             man_off, exp_off,
                             man_acc, exp_acc,
                             subnormals, saturate);
}

void float_quantize_nearest_softmax_lse_forward_cuda(Tensor a, Tensor o, int dim,
                                            int man_off, int exp_off,
                                            int man_lse, int exp_lse,
                                            bool subnormals, bool saturate)
{
  auto sizes = partition_tensor(a, dim);
  softmax_lse_forward_fp_nearest(a.data_ptr<float>(), o.data_ptr<float>(), sizes,
                             man_off, exp_off,
                             man_lse, exp_lse,
                             subnormals, saturate); 
}

void float_quantize_nearest_softmax_backward_cuda(Tensor a, Tensor g, Tensor o, int dim,
                                            int man_add, int exp_add,
                                            int man_mul, int exp_mul,
                                            bool subnormals, bool saturate)
{
  auto sizes = partition_tensor(a, dim);
  softmax_backward_fp_nearest(a.data_ptr<float>(), g.data_ptr<float>(), o.data_ptr<float>(), sizes,
                             man_add, exp_add,
                             man_mul, exp_mul,
                             subnormals, saturate);
}

void superfp_quantize_nearest_softmax_forward_cuda(Tensor a, Tensor o, int dim,
                                int man_exp, int exp_exp, int binades_exp,
                                int man_off, int exp_off, int binades_off,
                                int man_acc, int exp_acc, int binades_acc,
                                bool saturate)
{
  auto sizes = partition_tensor(a, dim);
  softmax_forward_superfp_nearest(a.data_ptr<float>(), o.data_ptr<float>(), sizes,
                                  man_exp, exp_exp, binades_exp,
                                  man_off, exp_off, binades_off,
                                  man_acc, exp_acc, binades_acc,
                                  saturate);
}

void superfp_quantize_nearest_softmax_lse_forward_cuda(Tensor a, Tensor o, int dim,
                                int man_off, int exp_off, int binades_off,
                                int man_lse, int exp_lse, int binades_lse,
                                bool saturate)
{
  auto sizes = partition_tensor(a, dim);
  softmax_lse_forward_superfp_nearest(a.data_ptr<float>(), o.data_ptr<float>(), sizes,
                                      man_off, exp_off, binades_off,
                                      man_lse, exp_lse, binades_lse,
                                      saturate);
}

void superfp_quantize_nearest_softmax_backward_cuda(Tensor a, Tensor g, Tensor o, int dim,
                                int man_add, int exp_add, int binades_add,
                                int man_mul, int exp_mul, int binades_mul,
                                bool saturate)
{
  auto sizes = partition_tensor(a, dim);
  softmax_backward_superfp_nearest(a.data_ptr<float>(), g.data_ptr<float>(), o.data_ptr<float>(), sizes,
                                   man_add, exp_add, binades_add,
                                   man_mul, exp_mul, binades_mul,
                                   saturate);
}

void binary8_quantize_nearest_softmax_forward_cuda(Tensor a, Tensor o, int dim,
                                          int P_exp, OverflowPolicy op_exp, bool signed_exp,
                                          int P_off, OverflowPolicy op_off, bool signed_off,
                                          int P_acc, OverflowPolicy op_acc, bool signed_acc,
                                          bool subnormals)
{
  auto sizes = partition_tensor(a, dim);
  softmax_forward_binary8_nearest(a.data_ptr<float>(), o.data_ptr<float>(), sizes,
                                  P_exp, op_exp, signed_exp,
                                  P_off, op_off, signed_off,
                                  P_acc, op_acc, signed_acc,
                                  subnormals);
}

void binary8_quantize_nearest_softmax_lse_forward_cuda(Tensor a, Tensor o, int dim,
                                          int P_off, OverflowPolicy op_off, bool signed_off,
                                          int P_lse, OverflowPolicy op_lse, bool signed_lse,
                                          bool subnormals)
{
  auto sizes = partition_tensor(a, dim);
  softmax_lse_forward_binary8_nearest(a.data_ptr<float>(), o.data_ptr<float>(), sizes,
                                  P_off, op_off, signed_off,
                                  P_lse, op_lse, signed_lse,
                                  subnormals);
}

void binary8_quantize_nearest_softmax_backward_cuda(Tensor a, Tensor g, Tensor o, int dim,
                                          int P_add, OverflowPolicy op_add, bool signed_add,
                                          int P_mul, OverflowPolicy op_mul, bool signed_mul,
                                          bool subnormals)
{
  auto sizes = partition_tensor(a, dim);
  softmax_backward_binary8_nearest(a.data_ptr<float>(), g.data_ptr<float>(), o.data_ptr<float>(), sizes,
                                  P_add, op_add, signed_add,
                                  P_mul, op_mul, signed_mul,
                                  subnormals);
>>>>>>> e79bf5cc
}<|MERGE_RESOLUTION|>--- conflicted
+++ resolved
@@ -587,8 +587,7 @@
   return;
 }
 
-<<<<<<< HEAD
-static DimSizes dim_striding(Tensor input, std::vector<int> &dims){
+static DimSizes partition_tensor(Tensor input, std::vector<int> &dims){
 	DimSizes sizes;
   std::vector<int> real_dims(dims.size());
   for (int i = 0; i < dims.size(); i++){
@@ -611,8 +610,9 @@
   sizes.inner = 1;
   for (int i = max_dim + 1; i < input.dim(); i++){
     sizes.inner *= input.size(i);
-=======
-
+  }
+  return sizes;
+}
 
 static DimSizes partition_tensor(Tensor a, int dim) {
   DimSizes sizes;
@@ -625,12 +625,10 @@
   }
   for (int i = real_dim + 1; i < a.dim(); ++i) {
     sizes.inner *= a.size(i);
->>>>>>> e79bf5cc
   }
   return sizes;
 }
 
-<<<<<<< HEAD
 void float_quantize_nearest_layernorm_forward_cuda(Tensor input, Tensor weight, Tensor bias,
                                                   Tensor output, Tensor mean, Tensor rstd,
                                                   float eps, std::vector<int> &dims,
@@ -640,7 +638,7 @@
                                                   int man_sqrt, int exp_sqrt,
                                                   bool subnormals, bool saturate)
 {
-  auto sizes = dim_striding(input, dims);
+  auto sizes = partition_tensor(input, dims);
   layernorm_forward_fp_nearest(input.data_ptr<float>(), weight.data_ptr<float>(), bias.data_ptr<float>(),
                               output.data_ptr<float>(), mean.data_ptr<float>(), rstd.data_ptr<float>(),
                               eps, sizes,
@@ -661,7 +659,7 @@
                                                     int man_div, int exp_div,
                                                     bool subnormals, bool saturate)
 {
-  auto sizes = dim_striding(input, dims);
+  auto sizes = partition_tensor(input, dims);
   layernorm_backward_fp_nearest(input.data_ptr<float>(), grad_output.data_ptr<float>(),
                                 weight.data_ptr<float>(), bias.data_ptr<float>(), 
                                 mean.data_ptr<float>(), rstd.data_ptr<float>(),
@@ -671,7 +669,7 @@
                                 man_mul, exp_mul,
                                 man_div, exp_div,
                                 subnormals, saturate);
-=======
+}
 void float_quantize_nearest_softmax_forward_cuda(Tensor a, Tensor o, int dim,
                                             int man_exp, int exp_exp,
                                             int man_off, int exp_off,
@@ -784,5 +782,4 @@
                                   P_add, op_add, signed_add,
                                   P_mul, op_mul, signed_mul,
                                   subnormals);
->>>>>>> e79bf5cc
 }