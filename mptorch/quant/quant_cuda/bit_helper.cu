#include "binary8_kernel.h"
#include <cmath>
#include <cstdint>

#define FLOAT_TO_BITS(x) (*reinterpret_cast<uint32_t *>(x))
#define BITS_TO_FLOAT(x) (*reinterpret_cast<float *>(x))

__host__ __device__ __forceinline__ uint32_t extract_exponent(float *a) {
  uint32_t temp = *(reinterpret_cast<uint32_t *>(a));
  temp = (temp << 1 >> 24); // single precision, 1 sign bit, 23 mantissa bits
  return temp - 127 + 1;    // exponent offset and virtual bit
}

__host__ __device__ __forceinline__ uint32_t
round_bitwise_stochastic(uint32_t target, uint32_t rand_prob, int man_bits) { // passing number of random bits as second parameter (all the bits after the least significant bit which is based on prng); target is the original number
  uint32_t mask = (1 << (23 - man_bits)) - 1; 
  uint32_t add_r = target + (rand_prob & mask); // adding random bits to target (which is not masked)
  uint32_t quantized = add_r & ~mask; // masking out bits on the right hand side of the significant bits (truncating)
  return quantized;
}

__host__ __device__ __forceinline__ uint32_t
round_bitwise_nearest_p1(uint32_t target, int man_bits) {
  uint32_t down = target << (8 + man_bits) >> (8 + man_bits);
  uint32_t machine_eps = 1 << (22 - man_bits);
  // tie breaking rule offset
  int offset = (down == machine_eps);
  uint32_t add_r = target + machine_eps;
  return add_r & ~((1 << (23 - man_bits + offset)) - 1);
}

__host__ __device__ __forceinline__ uint32_t
round_bitwise_nearest(uint32_t target, int man_bits) {
  uint32_t down = target << (8 + man_bits) >> (8 + man_bits);
  uint32_t machine_eps = 1 << (22 - man_bits);
  // tie breaking rule offset
  int offset = (down == machine_eps);
  uint32_t add_r = target + machine_eps;
  return add_r & ~((1 << std::min((23 - man_bits + offset),23)) - 1);
}

__host__ __device__ __forceinline__ uint32_t round_bitwise_up(uint32_t target, int man_bits) {
  uint32_t mask = (1 << (23 - man_bits)) - 1;
  uint32_t nexact = ((target << 1 >> 1) & mask) > 0u ? 1u : 0u;
  uint32_t sign = target >> 31;
  uint32_t rand_prob = (nexact & ~sign) << (23 - man_bits);
  uint32_t add_r = target + rand_prob;
  uint32_t quantized = add_r & ~mask;
  return quantized;
}

__host__ __device__ __forceinline__ uint32_t round_bitwise_down(uint32_t target, int man_bits) {
  uint32_t mask = (1 << (23 - man_bits)) - 1;
  uint32_t nexact = ((target << 1 >> 1) & mask) > 0u ? 1u : 0u;
  uint32_t sign = target >> 31;
  uint32_t rand_prob = (nexact & sign) << (23 - man_bits);
  uint32_t add_r = target + rand_prob;
  uint32_t quantized = add_r & ~mask;
  return quantized;
}

__host__ __device__ __forceinline__ uint32_t
clip_exponent(int exp_bits, int man_bits, uint32_t old_num,
              uint32_t quantized_num, bool saturate) {
  if (quantized_num == 0)
    return quantized_num;

  int quantized_exponent_store = quantized_num << 1 >> 24;
  int max_exponent_store = (1 << (exp_bits - 1)) - 1 + 127;
  int min_exponent_store = -((1 << (exp_bits - 1)) - 2) + 127;

  uint32_t old_sign = old_num >> 31 << 31;
  // saturate or overflow
  if (quantized_exponent_store > max_exponent_store) {
    if (saturate) {
      uint32_t max_man =
          (uint32_t)-1 << 9 >> 9 >> (23 - man_bits) << (23 - man_bits);
      uint32_t max_num = ((uint32_t)max_exponent_store << 23) | max_man;
      quantized_num = old_sign | max_num;
    } else {
      quantized_num =
          ((((uint32_t)1 << 31) - 1) ^ (((uint32_t)1 << 23) - 1));
      quantized_num = quantized_num | old_sign;
    }
  } else if (quantized_exponent_store < min_exponent_store) {
    uint32_t min_num = ((uint32_t)min_exponent_store << 23);
    uint32_t middle_num = ((uint32_t)(min_exponent_store - 1) << 23);
    uint32_t unsigned_quantized_num = quantized_num << 1 >> 1;
    if (unsigned_quantized_num > middle_num) {
      uint32_t old_sign = old_num >> 31 << 31;
      quantized_num = old_sign | min_num;
    } else {
      quantized_num = 0;
    }
  }
  return quantized_num;
}

<<<<<<< HEAD
__host__ __device__ __forceinline__ uint32_t
clip_max_exponent(int man_bits, uint32_t max_exponent,  uint32_t quantized_num) {
  uint32_t quantized_exponent = quantized_num << 1 >> 24 << 23; // 1 sign bit, 23 mantissa bits
=======
__device__ __forceinline__ uint32_t clip_exponent_with_subnormals(int exp_bits, int man_bits, uint32_t old_num,
                                                  uint32_t quantized_num, bool saturate = false)
{
    if (quantized_num == 0)
        return quantized_num;

    int quantized_exponent_store = quantized_num << 1 >> 24;
    int min_exponent_store = -((1 << (exp_bits - 1)) - 2) - man_bits + 127;

    uint32_t old_sign = old_num >> 31 << 31;
    // underflow or round to smallest non zero subnormal value
    if (quantized_exponent_store < min_exponent_store)
    {
        int offset = (quantized_exponent_store == (min_exponent_store - 1));
        quantized_num += offset * (1u << 23);
        quantized_num = quantized_num | old_sign;
        quantized_num = offset * quantized_num;
    }
    return quantized_num;
}

__device__ __forceinline__ uint32_t clip_exponent_without_subnormals(int exp_bits, int man_bits, uint32_t old_num,
                                                    uint32_t quantized_num, bool saturate = false)
{
    if (quantized_num == 0)
        return quantized_num;

    int quantized_exponent_store = quantized_num << 1 >> 24;
    int max_exponent_store = (1 << (exp_bits - 1)) - 1 + 127;
    int min_exponent_store = -((1 << (exp_bits - 1)) - 2) + 127;

    uint32_t old_sign = old_num >> 31 << 31;
    // saturate or overflow
    if (quantized_exponent_store > max_exponent_store)
    {
        if (saturate)
        {
            uint32_t max_man =
                (uint32_t)-1 << 9 >> 9 >> (23 - man_bits) << (23 - man_bits);
            uint32_t max_num = ((uint32_t)max_exponent_store << 23) | max_man;
            quantized_num = old_sign | max_num;
        }
        else
        {
            quantized_num = ((((uint32_t)1 << 31) - 1) ^ (((uint32_t)1 << 23) - 1));
            quantized_num = quantized_num | old_sign;
        }
    } // underflow or round to smallest nonzero normal value
    else if (quantized_exponent_store < min_exponent_store)
    {
        uint32_t offset = (quantized_exponent_store == (min_exponent_store - 1)) && ((old_num << 9 >> 9) > (1 << 22));
        quantized_num = offset * (min_exponent_store << 23);
        quantized_num |= old_sign;
    }
    return quantized_num;
}

__device__ __forceinline__ uint32_t
clip_max_exponent(int man_bits, uint32_t max_exponent,
                  uint32_t quantized_num) {
  uint32_t quantized_exponent =
      quantized_num << 1 >> 24 << 23; // 1 sign bit, 23 mantissa bits
>>>>>>> dea61c40
  if (quantized_exponent > max_exponent) {
    uint32_t max_man = (uint32_t)-1 << 9 >> 9 >> (23 - man_bits) << (23 - man_bits); // 1 sign bit, 8 exponent bits
    uint32_t max_num = max_exponent | max_man;
    uint32_t old_sign = quantized_num >> 31 << 31;
    quantized_num = old_sign | max_num;
  }
  return quantized_num;
}

__host__ __device__ __forceinline__ uint32_t 
binary8_clip_exponent(int exp_bits, int man_bits, uint32_t old_num, uint32_t quantized_num, SaturationMode saturation_mode, bool subnormal) {

  if (quantized_num == 0){
    return quantized_num;
  }
  
  uint32_t man_val = quantized_num & 0x7FFFFF;
  uint32_t old_sign = old_num >> 31 << 31;
  uint32_t max_man = (((1u << man_bits) - 1u) & ~1u) << (23 - man_bits);
  
  int spec_exp = (man_bits == 0) ? 1 : 0; // if P = 1
  int special_unsigned_exp = 0;
  
  if(exp_bits == 8 && saturation_mode != SaturationMode::NO_OVERFLOW){ // unsigned and p=1
      special_unsigned_exp = 1; // 0 bit of mantissa so the max value 0xfd = max_exp - 1 | mantissa = 0
  }else if (exp_bits == 7 &&  man_bits == 1 && saturation_mode != SaturationMode::NO_OVERFLOW){ // unsigned and p=2 
      special_unsigned_exp = 1; // 1 bit of mantissa so the max value 0xfd = max_exp - 1 | mantissa = 1 
  }else if(exp_bits + man_bits == 8){ // unsigned
      max_man = ((1u << man_bits) - 3u) << (23 - man_bits); // 2+ bit of mantissa so the max value 0xfd = mACax_exp | max_mantissa - 1 
  }

  // Special because in unsigned we want our min to be 1 less because the space is taken by the Nan
  int quantized_exponent_store = (quantized_num << 1 >> 24);
  int max_exponent_store = (1 << (exp_bits - 1)) - 1 + 127 - special_unsigned_exp; 
  int min_exponent_store = -((1 << (exp_bits - 1)) - 1) + 127 + spec_exp;

  if (saturation_mode == SaturationMode::NO_OVERFLOW) { // Saturate to max without infinity
    max_man = (((1u << man_bits) - 1u) & ~1u) << (23 - man_bits);
  }

  if (quantized_exponent_store > max_exponent_store || ((quantized_exponent_store == max_exponent_store) && (man_val > max_man))) 
  {
    if (saturation_mode == SaturationMode::OVERFLOWS){ // Overflow to infinity
      return quantized_num = old_sign | 0x7F800000; // INF
    } 
    return quantized_num = old_sign | ((uint32_t)max_exponent_store << 23) | max_man;
  }
  if (quantized_exponent_store < min_exponent_store) {
    if (subnormal) {
        int subnormal_shift = min_exponent_store - quantized_exponent_store;
        int min_subnormals_exp = min_exponent_store - man_bits;
        uint32_t min_num = ((uint32_t)min_subnormals_exp << 23);
        uint32_t middle_num = ((uint32_t)(min_subnormals_exp - 1) << 23);
      if (subnormal_shift <= man_bits) {
        // quantized_num stays the same in this case
      } else if ((old_num & 0x7FFFFFFF) > middle_num) {
        quantized_num = old_sign | min_num;
      } else {
        quantized_num = 0;
      }
    } 
    if(!subnormal) {
      uint32_t min_num = (uint32_t)min_exponent_store << 23;
      uint32_t middle_num = ((uint32_t)(min_exponent_store - 1) << 23);
      if ((old_num & 0x7FFFFFFF) > middle_num) {
        quantized_num = old_sign | min_num;
      } else {
        quantized_num = 0;
      }
    }
  }
  return quantized_num;
}<|MERGE_RESOLUTION|>--- conflicted
+++ resolved
@@ -96,11 +96,18 @@
   return quantized_num;
 }
 
-<<<<<<< HEAD
 __host__ __device__ __forceinline__ uint32_t
 clip_max_exponent(int man_bits, uint32_t max_exponent,  uint32_t quantized_num) {
   uint32_t quantized_exponent = quantized_num << 1 >> 24 << 23; // 1 sign bit, 23 mantissa bits
-=======
+  if (quantized_exponent > max_exponent) {
+    uint32_t max_man = (uint32_t)-1 << 9 >> 9 >> (23 - man_bits) << (23 - man_bits); // 1 sign bit, 8 exponent bits
+    uint32_t max_num = max_exponent | max_man;
+    uint32_t old_sign = quantized_num >> 31 << 31;
+    quantized_num = old_sign | max_num;
+  }
+  return quantized_num;
+}
+
 __device__ __forceinline__ uint32_t clip_exponent_with_subnormals(int exp_bits, int man_bits, uint32_t old_num,
                                                   uint32_t quantized_num, bool saturate = false)
 {
@@ -158,21 +165,6 @@
     return quantized_num;
 }
 
-__device__ __forceinline__ uint32_t
-clip_max_exponent(int man_bits, uint32_t max_exponent,
-                  uint32_t quantized_num) {
-  uint32_t quantized_exponent =
-      quantized_num << 1 >> 24 << 23; // 1 sign bit, 23 mantissa bits
->>>>>>> dea61c40
-  if (quantized_exponent > max_exponent) {
-    uint32_t max_man = (uint32_t)-1 << 9 >> 9 >> (23 - man_bits) << (23 - man_bits); // 1 sign bit, 8 exponent bits
-    uint32_t max_num = max_exponent | max_man;
-    uint32_t old_sign = quantized_num >> 31 << 31;
-    quantized_num = old_sign | max_num;
-  }
-  return quantized_num;
-}
-
 __host__ __device__ __forceinline__ uint32_t 
 binary8_clip_exponent(int exp_bits, int man_bits, uint32_t old_num, uint32_t quantized_num, SaturationMode saturation_mode, bool subnormal) {
 
