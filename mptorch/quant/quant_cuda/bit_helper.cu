--- conflicted
+++ resolved
@@ -5,13 +5,8 @@
 #define FLOAT_TO_BITS(x) (*reinterpret_cast<uint32_t *>(x))
 #define BITS_TO_FLOAT(x) (*reinterpret_cast<float *>(x))
 
-<<<<<<< HEAD
-// extracts exponent from a float value
-__host__ __device__ __forceinline__ uint32_t extract_exponent(float *a) {
-=======
 __host__ __device__ __forceinline__ uint32_t extract_exponent(float *a)
 {
->>>>>>> 4cc587d9
   uint32_t temp = *(reinterpret_cast<uint32_t *>(a));
   // extract exponent bits (single precision, 1 sign bit, 23 mantissa bits)
   temp = (temp << 1 >> 24);
@@ -21,16 +16,6 @@
 
 // stochastic rounding on a binary8 format
 __host__ __device__ __forceinline__ uint32_t
-<<<<<<< HEAD
-round_bitwise_stochastic(uint32_t target, uint32_t rand_prob, int man_bits) { 
-  uint32_t mask = (1 << (23 - man_bits)) - 1; 
-  
-  // add masked random bits to an unmasked target
-  uint32_t add_r = target + (rand_prob & mask);
-
-  // mask out bits on the right hand side of the least significant bit
-  uint32_t quantized = add_r & ~mask; 
-=======
 round_bitwise_stochastic(uint32_t target, uint32_t rand_prob, int man_bits)
 { // passing number of random bits as second parameter
   // (all the bits after the least significant bit which is based on prng);
@@ -40,7 +25,6 @@
   uint32_t add_r = target + (rand_prob & mask);
   // masking out bits on the right hand side of the significant bits (truncating)
   uint32_t quantized = add_r & ~mask;
->>>>>>> 4cc587d9
   return quantized;
 }
 
@@ -68,14 +52,10 @@
   return add_r & ~((1 << std::min((23 - man_bits + offset), 23)) - 1);
 }
 
-<<<<<<< HEAD
 // rounds up, towards positive infinity
-__host__ __device__ __forceinline__ uint32_t round_bitwise_up(uint32_t target, int man_bits) {
-=======
 __host__ __device__ __forceinline__ uint32_t round_bitwise_up(
     uint32_t target, int man_bits)
 {
->>>>>>> 4cc587d9
   uint32_t mask = (1 << (23 - man_bits)) - 1;
   uint32_t nexact = ((target << 1 >> 1) & mask) > 0u ? 1u : 0u;
   uint32_t sign = target >> 31;
@@ -85,14 +65,9 @@
   return quantized;
 }
 
-<<<<<<< HEAD
 // rounds down, towards negative infinity
-__host__ __device__ __forceinline__ uint32_t round_bitwise_down(uint32_t target, int man_bits) {
-=======
-__host__ __device__ __forceinline__ uint32_t round_bitwise_down(
-    uint32_t target, int man_bits)
-{
->>>>>>> 4cc587d9
+__host__ __device__ __forceinline__ uint32_t round_bitwise_down(uint32_t target, int man_bits)
+{
   uint32_t mask = (1 << (23 - man_bits)) - 1;
   uint32_t nexact = ((target << 1 >> 1) & mask) > 0u ? 1u : 0u;
   uint32_t sign = target >> 31;
@@ -102,18 +77,10 @@
   return quantized;
 }
 
-<<<<<<< HEAD
-// clips the exponent of a binary8 float value
 __host__ __device__ __forceinline__ uint32_t
 clip_exponent(int exp_bits, int man_bits, uint32_t old_num,
-              uint32_t quantized_num, bool saturate) {
-=======
-__host__ __device__ __forceinline__ uint32_t clip_exponent(
-    int exp_bits, int man_bits,
-    uint32_t old_num, uint32_t quantized_num,
-    bool saturate)
-{
->>>>>>> 4cc587d9
+              uint32_t quantized_num, bool saturate)
+{
   if (quantized_num == 0)
     return quantized_num;
 
@@ -122,17 +89,11 @@
   int min_exponent_store = -((1 << (exp_bits - 1)) - 2) + 127;
 
   uint32_t old_sign = old_num >> 31 << 31;
-<<<<<<< HEAD
-  // handle overflow
-  if (quantized_exponent_store > max_exponent_store) {
-    if (saturate) {
-=======
   // saturate or overflow
   if (quantized_exponent_store > max_exponent_store)
   {
     if (saturate)
     {
->>>>>>> 4cc587d9
       uint32_t max_man =
           (uint32_t)-1 << 9 >> 9 >> (23 - man_bits) << (23 - man_bits);
       uint32_t max_num = ((uint32_t)max_exponent_store << 23) | max_man;
@@ -144,14 +105,10 @@
           ((((uint32_t)1 << 31) - 1) ^ (((uint32_t)1 << 23) - 1));
       quantized_num = quantized_num | old_sign;
     }
-<<<<<<< HEAD
-  // handle underflow
-  } else if (quantized_exponent_store < min_exponent_store) {
-=======
+    // handle underflow
   }
   else if (quantized_exponent_store < min_exponent_store)
   {
->>>>>>> 4cc587d9
     uint32_t min_num = ((uint32_t)min_exponent_store << 23);
     uint32_t middle_num = ((uint32_t)(min_exponent_store - 1) << 23);
     uint32_t unsigned_quantized_num = quantized_num << 1 >> 1;
@@ -168,23 +125,14 @@
   return quantized_num;
 }
 
-<<<<<<< HEAD
 // clips the max exponent
 __host__ __device__ __forceinline__ uint32_t
-clip_max_exponent(int man_bits, uint32_t max_exponent,  uint32_t quantized_num) {
-  uint32_t quantized_exponent = quantized_num << 1 >> 24 << 23;
-  if (quantized_exponent > max_exponent) {
-=======
-__host__ __device__ __forceinline__ uint32_t clip_max_exponent(
-    int man_bits, uint32_t max_exponent, uint32_t quantized_num)
-{
-  // 1 sign bit, 23 mantissa bits
-  uint32_t quantized_exponent = quantized_num << 1 >> 24 << 23;
+clip_max_exponent(int man_bits, uint32_t max_exponent, uint32_t quantized_num)
+{
+  uint32_t quantized_exponent = quantized_num << 1 >> 24 << 23; // 1 sign bit, 23 mantissa bits
   if (quantized_exponent > max_exponent)
   {
-    // 1 sign bit, 8 exponent bits
->>>>>>> 4cc587d9
-    uint32_t max_man = (uint32_t)-1 << 9 >> 9 >> (23 - man_bits) << (23 - man_bits);
+    uint32_t max_man = (uint32_t)-1 << 9 >> 9 >> (23 - man_bits) << (23 - man_bits); // 1 sign bit, 8 exponent bits
     uint32_t max_num = max_exponent | max_man;
     uint32_t old_sign = quantized_num >> 31 << 31;
     quantized_num = old_sign | max_num;
@@ -192,16 +140,9 @@
   return quantized_num;
 }
 
-<<<<<<< HEAD
 // clips the exponent of a floating point format with subnormal values
 __device__ __forceinline__ uint32_t clip_exponent_with_subnormals(int exp_bits, int man_bits, uint32_t old_num,
-                                                  uint32_t quantized_num, bool saturate = false)
-=======
-__device__ __forceinline__ uint32_t clip_exponent_with_subnormals(
-    int exp_bits, int man_bits,
-    uint32_t old_num, uint32_t quantized_num,
-    bool saturate = false)
->>>>>>> 4cc587d9
+                                                                  uint32_t quantized_num, bool saturate = false)
 {
   if (quantized_num == 0)
     return quantized_num;
@@ -221,16 +162,9 @@
   return quantized_num;
 }
 
-<<<<<<< HEAD
 // clips the exponent of a floating point format without subnormal values
 __device__ __forceinline__ uint32_t clip_exponent_without_subnormals(int exp_bits, int man_bits, uint32_t old_num,
-                                                    uint32_t quantized_num, bool saturate = false)
-=======
-__device__ __forceinline__ uint32_t clip_exponent_without_subnormals(
-    int exp_bits, int man_bits,
-    uint32_t old_num, uint32_t quantized_num,
-    bool saturate = false)
->>>>>>> 4cc587d9
+                                                                     uint32_t quantized_num, bool saturate = false)
 {
   if (quantized_num == 0)
     return quantized_num;
@@ -265,16 +199,9 @@
   return quantized_num;
 }
 
-<<<<<<< HEAD
 // clips the exponent for a specified binary8 format
-__host__ __device__ __forceinline__ uint32_t 
+__host__ __device__ __forceinline__ uint32_t
 binary8_clip_exponent(int exp_bits, int man_bits, uint32_t old_num, uint32_t quantized_num, OverflowPolicy overflow_policy, bool subnormal)
-=======
-__host__ __device__ __forceinline__ uint32_t binary8_clip_exponent(
-    int exp_bits, int man_bits,
-    uint32_t old_num, uint32_t quantized_num,
-    OverflowPolicy overflow_policy, bool subnormal)
->>>>>>> 4cc587d9
 {
   if (quantized_num == 0)
   {
@@ -290,57 +217,34 @@
   // our min to be 1 less due to NaN representation
   int special_unsigned_exp = 0;
 
-<<<<<<< HEAD
-  max_man = (((1u << man_bits) - 1u) & ~1u) << (23 - man_bits);
-
-  // handle special case for signed representation with reals number system
-  if (exp_bits + man_bits == 7 && overflow_policy == OverflowPolicy::SATURATE_MAXFLOAT2){  
-    max_man = ((1u << man_bits) - 1u) << (23 - man_bits);
-  }
-  
-  if(overflow_policy != OverflowPolicy::SATURATE_MAXFLOAT2){ 
-    if(exp_bits == 8){ 
-        special_unsigned_exp = 1; // 0 bit of mantissa so the max value 0xfd = max_exp - 1 | mantissa = 0
-    }else if (exp_bits == 7 && man_bits == 1){ // unsigned and p=2 
-        special_unsigned_exp = 1; // 1 bit of mantissa so the max value 0xfd = max_exp - 1 | mantissa = 1 
-        max_man = ((1u << man_bits) - 1u) << (23 - man_bits);
-    }else if(exp_bits + man_bits == 8){ // unsigned
-        max_man = ((1u << man_bits) - 3u) << (23 - man_bits); // 2+ bit of mantissa so the max value is 0xfd = max_exp | max_mantissa - 1 
-=======
   // max mantissa = 0xfe in the normal case
   max_man = (((1u << man_bits) - 1u) & ~1u) << (23 - man_bits);
 
+  // handle special case for signed representation with reals number system
   if (exp_bits + man_bits == 7 && overflow_policy == OverflowPolicy::SATURATE_MAXFLOAT2)
-  { // if signed and policy maxfloat_real then max mantissa = 0xff
+  {
     max_man = ((1u << man_bits) - 1u) << (23 - man_bits);
   }
 
   if (overflow_policy != OverflowPolicy::SATURATE_MAXFLOAT2)
   { // if we are not in OVERFLOW_MAXFLOAT_REALS policy :
     if (exp_bits == 8)
-    { // unsigned and p=1
-      // 0 bit of mantissa so the max value 0xfd = max_exp - 1 | mantissa = 0
-      special_unsigned_exp = 1;
+    {                           // unsigned and p=1
+      special_unsigned_exp = 1; // 0 bit of mantissa so the max value 0xfd = max_exp - 1 | mantissa = 0
     }
     else if (exp_bits == 7 && man_bits == 1)
-    { // unsigned and p=2
-      // 1 bit of mantissa so the max value 0xfd = max_exp - 1 | mantissa = 1
-      special_unsigned_exp = 1;
+    {                           // unsigned and p=2
+      special_unsigned_exp = 1; // 1 bit of mantissa so the max value 0xfd = max_exp - 1 | mantissa = 1
       max_man = ((1u << man_bits) - 1u) << (23 - man_bits);
->>>>>>> 4cc587d9
     }
     else if (exp_bits + man_bits == 8)
-    { // unsigned
-      // 2+ bit of mantissa so the max value is 0xfd = max_exp | max_mantissa - 1
-      max_man = ((1u << man_bits) - 3u) << (23 - man_bits);
-    }
-  }
-
-<<<<<<< HEAD
-=======
+    {                                                       // unsigned
+      max_man = ((1u << man_bits) - 3u) << (23 - man_bits); // 2+ bit of mantissa so the max value is 0xfd = max_exp | max_mantissa - 1
+    }
+  }
+
   // Special because in unsigned we want our min to be 1 less because the space
   // is taken by the Nan
->>>>>>> 4cc587d9
   int quantized_exponent_store = (quantized_num << 1 >> 24);
   int max_exponent_store = (1 << (exp_bits - 1)) - 1 + 127 - special_unsigned_exp;
   int min_exponent_store = -((1 << (exp_bits - 1)) - 1) + 127 + spec_exp;
@@ -350,54 +254,19 @@
     min_exponent_store--;
   }
 
-<<<<<<< HEAD
   // handle overflow
-  if (quantized_exponent_store > max_exponent_store || ((quantized_exponent_store == max_exponent_store) && (man_val > max_man))) 
-  {
-    if (overflow_policy == OverflowPolicy::SATURATE_INFTY){ 
-      return quantized_num = old_sign | 0x7F800000; // INF
-    } 
-    quantized_num = old_sign | ((uint32_t)max_exponent_store << 23) | max_man; 
-=======
   if (quantized_exponent_store > max_exponent_store || ((quantized_exponent_store == max_exponent_store) && (man_val > max_man)))
   {
     if (overflow_policy == OverflowPolicy::SATURATE_INFTY)
     {                                               // Overflow to infinity (exceeds the max value 0xfe or 0xfd if signed or unsigned)
       return quantized_num = old_sign | 0x7F800000; // INF
     }
-    // Otherwise saturate to the max float value permitted by the policy
-    // represented by the max_man and max_exponent_store
+    // Otherwise saturate to the max float value permitted by the policy reprensented by the max_man and max_exponent_store
     quantized_num = old_sign | ((uint32_t)max_exponent_store << 23) | max_man;
->>>>>>> 4cc587d9
   }
 
   // handle underflow
   uint32_t min_man = 1u << (23 - man_bits);
-<<<<<<< HEAD
-  if (quantized_exponent_store < min_exponent_store || (quantized_exponent_store == min_exponent_store && man_val < min_man)) {
-      if (subnormal) {
-        // handle subnormal values
-        int subnormal_shift = min_exponent_store - quantized_exponent_store;
-        int min_subnormals_exp = min_exponent_store - man_bits;
-        uint32_t min_num = ((uint32_t)min_subnormals_exp << 23);
-        uint32_t middle_num = ((uint32_t)(min_subnormals_exp - 1) << 23);
-        if (subnormal_shift <= man_bits) {
-          // quantized_num stays the same in this case
-        } else if ((old_num & 0x7FFFFFFF) > middle_num) {
-          quantized_num = old_sign | min_num;
-        } else {
-          quantized_num = 0;
-        }
-      } else {  
-          // handle normalized values 
-          uint32_t min_num = ((uint32_t)(min_exponent_store << 23) | 1 << (23-man_bits));
-          uint32_t middle_num = ((uint32_t)(min_exponent_store - 1) << 23 | 1 << (23-man_bits));
-          if ((old_num & 0x7FFFFFFF) > middle_num){
-            return quantized_num = old_sign | min_num;
-          } else {
-            quantized_num = 0;
-          }
-=======
   if (quantized_exponent_store < min_exponent_store || (quantized_exponent_store == min_exponent_store && man_val < min_man))
   {
     if (subnormal)
@@ -417,7 +286,6 @@
       else
       {
         quantized_num = 0;
->>>>>>> 4cc587d9
       }
     }
     else
