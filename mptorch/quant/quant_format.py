--- conflicted
+++ resolved
@@ -192,11 +192,8 @@
             self.grad_quant = grad_quant
 
         self.use_scaling = use_scaling
-<<<<<<< HEAD
         self.s = s
-=======
         self.scale_margin = scale_margin
->>>>>>> a52eb4c9
 
     def __repr__(self) -> str:
         out = []
