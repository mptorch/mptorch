from typing import Optional
from ..number import *
from typing import Union, Optional, Tuple, Callable
from .quant_function import (
    float_quantize,
    fixed_point_quantize,
    superfp_quantize,
    block_quantize,
    binary8_quantize,
)

__all__ = ["QAffineFormats", "QSoftmaxFormats", "QLayerNormFormats", "QGELUFormats"]

id_quant = lambda x: x


def make_quant_function(num: Number, rounding: str, prng_bits: int = 0):
    if isinstance(num, FloatingPoint):
        return lambda x: float_quantize(
            x, num.exp, num.man, rounding, num.subnormals, num.saturate, prng_bits
        )
    elif isinstance(num, FixedPoint):
        return lambda x: fixed_point_quantize(
            x, num.wl, num.fl, num.clamp, num.symmetric, rounding
        )
    elif isinstance(num, SuperNormalFloat):
        return lambda x: superfp_quantize(
            x, num.exp, num.man, num.binades, rounding, num.saturate
        )
    elif isinstance(num, BlockFloatingPoint):
        return lambda x: block_quantize(x, num.wl, num.dim, rounding)
    elif isinstance(num, Binary8):
        return lambda x: binary8_quantize(
            x,
            num.P,
            rounding,
            num.overflow_policy,
            num.signed,
            num.subnormals,
            prng_bits,
        )
    raise NotImplementedError


class QAffineFormats:
    r"""
    Configuration class for number formats to use during compute (forward
    and/or backward pass) of affine layers (e.g. linear and convolutional).
    One can optionally specify quantizer objects for the signals in the
    layer (I/O activations, weights/bias terms and weight/error gradients)
    to facilitate quantization-aware-training (QAT) and post-training
    quantization (PTQ) workloads. Format parameters can also be specified
    for tensor scaling operations, in a similar way to what is described
    in: https://arxiv.org/pdf/2309.17224

    Args:
<<<<<<< HEAD
        fwd_mac (Number or (Number, Number)) : compute configuration (add and multiply) for forward MAC operations
        bwd_mac (Number or (Number, Number)) : compute configuration (add and multiply) for backward MAC operations
        fwd_rnd (str) : rounding mode for FWD computations
        bwd_rnd (str) : rounding mode for BWD computations
        weight_quant (function or (Number, str)) : quantization function or format and rounding on the weight signal inputs
        bias_quant (function or (Number, str)) : quantization function or format and rounding on the bias signal inputs
        input_quant (function or (Number, str)) : quantization function or format and rounding on the output signal from the layer
        grad_quant (function or (Number, str)) : quantization function or format and rounding on the gradient signals in the BWD pass
        use_scaling (bool) : whether to use weight, input and grad scaling during forward/backward pass
        weight_scaled_format (FloatType) : number format to be used during weight tensor scaling (optional, matches weight_quant if format specified)
        input_scaled_format (FloatType) : number format to be used during input tensor scaling (optional, matches input_quant if format specified)
        grad_scaled_format (FloatType) : number format to be used during output tensor scaling (optional, matches grad_quant if format specified)
        prng_bits (int) : number of bits used for random number generation when rounding is stochastic
=======
        - :attr: `fwd_mac` (Number or (Number, Number)) : compute configuration (add and multiply) for forward MAC operations
        - :attr: `bwd_mac` (Number or (Number, Number)) : compute configuration (add and multiply) for backward MAC operations
        - :attr: `fwd_rnd` (str) : rounding mode for FWD computations
        - :attr: `bwd_rnd` (str) : rounding mode for BWD computations
        - :attr: `weight_quant` (function or (Number, str)) : quantization function or format and rounding on the weight signal inputs
        - :attr: `bias_quant` (function or (Number, str)) : quantization function or format and rounding on the bias signal inputs
        - :attr: `input_quant` (function or (Number, str)) : quantization function or format and rounding on the output signal from the layer
        - :attr: `grad_quant` (function or (Number, str)) : quantization function or format and rounding on the gradient signals in the BWD pass
        - :attr: `use_scaling` (bool) : whether to use weight, input and grad scaling during forward/backward pass
        - :attr: `weight_scaled_format` (FloatType) : number format to be used during weight tensor scaling (optional, matches weight_quant if format specified)
        - :attr: `input_scaled_format` (FloatType) : number format to be used during input tensor scaling (optional, matches input_quant if format specified)
        - :attr: `grad_scaled_format` (FloatType) : number format to be used during output tensor scaling (optional, matches grad_quant if format specified)
        - :attr: `rbits` (int or (int, int)) : number of bits used for random number generation when rounding is stochastic (for add and multiply)
>>>>>>> 4cc587d9

    """

    def __init__(
        self,
        fwd_mac: Optional[Union[Number, Tuple[Number], Tuple[Number, Number]]] = None,
        bwd_mac: Optional[Union[Number, Tuple[Number], Tuple[Number, Number]]] = None,
        fwd_rnd: Optional[str] = "nearest",
        bwd_rnd: Optional[str] = "nearest",
        weight_quant: Union[Callable, Tuple[Number, str]] = id_quant,
        bias_quant: Union[Callable, Tuple[Number, str]] = id_quant,
        input_quant: Union[Callable, Tuple[Number, str]] = id_quant,
        output_quant: Union[Callable, Tuple[Number, str]] = id_quant,
        grad_quant: Union[Callable, Tuple[Number, str]] = id_quant,
        compensated: Optional[bool] = False,
        use_scaling: bool = False,
        weight_scaled_format: Optional[FloatType] = None,
        input_scaled_format: Optional[FloatType] = None,
        grad_scaled_format: Optional[FloatType] = None,
        rbits: Union[int, Tuple[int], Tuple[int, int]] = 0,
    ) -> None:
        if fwd_mac is not None:
            if not isinstance(fwd_mac, tuple):
                fwd_mac = (fwd_mac,)
            if len(fwd_mac) > 1:
                (self.fwd_add, self.fwd_mul) = fwd_mac
                self.fwd_fma = False
            elif len(fwd_mac) == 1:
                self.fwd_add = self.fwd_mul = fwd_mac[0]
                self.fwd_fma = True
            else:
                self.fwd_add = self.fwd_mul = None
                self.fwd_fma = False
            self.fwd_use_default_prec = False
        else:
            self.fwd_use_default_prec = True

        if bwd_mac is not None:
            if not isinstance(bwd_mac, tuple):
                bwd_mac = (bwd_mac,)
            if len(bwd_mac) > 1:
                (self.bwd_add, self.bwd_mul) = bwd_mac
                self.bwd_fma = False
            elif len(bwd_mac) == 1:
                self.bwd_add = self.bwd_mul = bwd_mac[0]
                self.bwd_fma = True
            else:
                self.bwd_add = self.bwd_mul = None
                self.bwd_fma = False
            self.bwd_use_default_prec = False
        else:
            self.bwd_use_default_prec = True

        self.fwd_rnd = fwd_rnd
        self.bwd_rnd = bwd_rnd
        if not isinstance(rbits, tuple):
            rbits = (rbits,)
            if len(rbits) > 1:
                (self.rbits_add, self.rbits_mul) = rbits
            else:
                self.rbits_add = self.rbits_mul = rbits[0]
        self.compensated = compensated

        self.weight_scaled_format = weight_scaled_format
        self.input_scaled_format = input_scaled_format
        self.grad_scaled_format = grad_scaled_format

        if isinstance(weight_quant, tuple):
            num, rnd = weight_quant
            self.weight_quant = make_quant_function(num, rnd, self.rbits_add)
            if self.weight_scaled_format is None and isinstance(num, FloatType):
                self.weight_scaled_format = num
        else:
            self.weight_quant = weight_quant

        if isinstance(bias_quant, tuple):
            num, rnd = bias_quant
            self.bias_quant = make_quant_function(num, rnd, self.rbits_add)
        else:
            self.bias_quant = bias_quant

        if isinstance(input_quant, tuple):
            num, rnd = input_quant
            self.input_quant = make_quant_function(num, rnd, self.rbits_add)
            if self.input_scaled_format is None and isinstance(num, FloatType):
                self.input_scaled_format = num
        else:
            self.input_quant = input_quant

        if isinstance(output_quant, tuple):
            num, rnd = output_quant
            self.output_quant = make_quant_function(num, rnd, self.rbits_add)
        else:
            self.output_quant = output_quant

        if isinstance(grad_quant, tuple):
            num, rnd = grad_quant
            self.grad_quant = make_quant_function(num, rnd, self.rbits_add)
            if self.grad_scaled_format is None and isinstance(num, FloatType):
                self.grad_scaled_format = num
        else:
            self.grad_quant = grad_quant

        self.use_scaling = use_scaling

    def __repr__(self) -> str:
        out = []
        if self.fwd_use_default_prec:
            out.append("default_fwd")
        elif self.fwd_fma:
            out.append(f"fwd_fma={self.fwd_add}")
            out.append(f"fwd_rnd={self.fwd_rnd}")
        else:
            out.append(f"fwd_mul={self.fwd_mul}")
            out.append(f"fwd_add={self.fwd_add}")
            out.append(f"fwd_rnd={self.fwd_rnd}")
        if self.bwd_use_default_prec:
            out.append("default_bwd")
        elif self.bwd_fma:
            out.append(f"bwd_fma={self.bwd_add}")
            out.append(f"bwd_rnd={self.bwd_rnd}")
        else:
            out.append(f"bwd_mul={self.bwd_mul}")
            out.append(f"bwd_add={self.bwd_add}")
            out.append(f"bwd_rnd={self.bwd_rnd}")
        if self.weight_scaled_format is not None:
            out.append(f"weight_scaled_format={self.weight_scaled_format}")
        if self.input_scaled_format is not None:
            out.append(f"input_scaled_format={self.input_scaled_format}")
        if self.grad_scaled_format is not None:
            out.append(f"grad_scaled_format={self.grad_scaled_format}")
        out.append(f"rbits_add={self.rbits_add}")
        out.append(f"rbits_mul={self.rbits_mul}")
        sep = ", "
        return f"QAffineFormats ({sep.join(out)})"

    def __str__(self) -> str:
        return self.__repr__()


class QLayerNormFormats:
    r"""
    Configuration class for number formats to use during compute (forward
    and/or backward pass) of layer normalization.
    One can optionally specify quantizer objects for the signals in the
    layer (I/O activations, weights/bias terms and weight/error gradients)
    to facilitate quantization-aware-training (QAT) and post-training
    quantization (PTQ) workloads.

    Args:
        fwd_acc (Number) : compute configuration for forward add operations
        fwd_mul (Number) : compute configuration for forward multiply operations
        fwd_div (Number) : compute configuration for forward divide operations
        fwd_sqrt (Number) : compute configuration for forward square root operations
        bwd_acc (Number) : compute configuration for backward add operations
        bwd_mul (Number) : compute configuration for backward multiply operations
        bwd_div (Number) : compute configuration for backward divide operations,
        fwd_rnd (str) : rounding mode for forward computations
        bwd_rnd (str) : rounding mode for backward computations
        input_quant (function) : quantization function on the input signal
        output_quant (function) : quantization function on the output signal
        grad_quant (function) : quantization function on the gradients
        weight_quant (function) : quantization function on the weights when applied to an input
        bias_quant (function) : quantization function on the bias when applied to an input
    """

    def __init__(
        self,
        fwd_acc: Optional[Number] = None,
        fwd_mul: Optional[Number] = None,
        fwd_div: Optional[Number] = None,
        fwd_sqrt: Optional[Number] = None,
        bwd_acc: Optional[Number] = None,
        bwd_mul: Optional[Number] = None,
        bwd_div: Optional[Number] = None,
        fwd_rnd: Optional[str] = "nearest",
        bwd_rnd: Optional[str] = "nearest",
        input_quant=id_quant,
        output_quant=id_quant,
        grad_quant=id_quant,
        weight_quant=id_quant,
        bias_quant=id_quant,
    ) -> None:
        if (
            fwd_acc is not None
            and fwd_mul is not None
            and fwd_div is not None
            and fwd_sqrt is not None
        ):
            self.fwd_acc = fwd_acc
            self.fwd_mul = fwd_mul
            self.fwd_div = fwd_div
            self.fwd_sqrt = fwd_sqrt
            self.fwd_use_default_prec = False
        else:
            self.fwd_use_default_prec = True

        if bwd_acc is not None and bwd_mul is not None and bwd_div is not None:
            self.bwd_acc = bwd_acc
            self.bwd_mul = bwd_mul
            self.bwd_div = bwd_div
            self.bwd_use_default_prec = False
        else:
            self.bwd_use_default_prec = True

        self.fwd_rnd = fwd_rnd
        self.bwd_rnd = bwd_rnd
        self.input_quant = input_quant
        self.output_quant = output_quant
        self.grad_quant = grad_quant
        self.weight_quant = weight_quant
        self.bias_quant = bias_quant

    def __repr__(self) -> str:
        out = []
        if self.fwd_use_default_prec:
            out.append("default_fwd")
        else:
            out.append(f"fwd_acc={self.fwd_acc}")
            out.append(f"fwd_mul={self.fwd_mul}")
            out.append(f"fwd_div={self.fwd_div}")
            out.append(f"fwd_sqrt={self.fwd_sqrt}")
            out.append(f"fwd_rnd={self.fwd_rnd}")

        if self.bwd_use_default_prec:
            out.append("default_bwd")
        else:
            out.append(f"bwd_acc={self.bwd_acc}")
            out.append(f"bwd_mul={self.bwd_mul}")
            out.append(f"bwd_div={self.bwd_div}")
            out.append(f"bwd_rnd={self.bwd_rnd}")

        sep = " , "
        return f"QLayerNormFormats ({sep.join(out)})"

    def __str__(self) -> str:
        return self.__repr__()


class QSoftmaxFormats:
    r"""
    Configuration class for number formats to use during compute (forward
    and/or backward pass) of softmax layers.
    One can optionally specify quantizer objects for the signals in the
    layer (I/O activations and weight/error gradients)
    to facilitate quantization-aware-training (QAT) and post-training
    quantization (PTQ) workloads.

    Two implementations of the forward softmax are provided: regular and
    LogSumExp-based (LSE).

    Regular softmax is used when `fwd_off`, `fwd_exp` and `fwd_acc` are
    set, and is implemented as follows:
    
    .. math::
        \textrm{softmax}(x)_i = \frac{\exp(x_i - \max x)}{
            \sum_j \exp(x_j - \max x)}

    The LogSumExp implementation is used when `fwd_off` and `fwd_exp` are
    set, and is implemented as follows:

    .. math::
        \textrm{softmax}(x)_i = \ln(\textrm{LSE}(x_1, ..., x_n))
    
    where :math:`\textrm{LSE}(x_1, ..., x_n)` is computed iteratively
    with the relation:
    
    .. math::
        \textrm{LSE}(x_1, ..., x_{j+1})
            = \ln(\exp \textrm{LSE}(x_1, ..., x_{j}) + \exp x_{j+1})

    with the internal part of the log being computed at full precision.

    Args:
        fwd_off (Number) : compute configuration for forward subtraction
        fwd_exp (Number) : compute configuration for forward exponential operations
        fwd_acc (Number) : compute configuration for forward add operations
        fwd_lse (Number) : compute configuration for forward LSE iteration
        bwd_add (Number) : compute configuration for backward add operations
        bwd_mul (Number) : compute configuration for backward multiply operations
        fwd_rnd (str) : rounding mode for forward computations
        bwd_rnd (str) : rounding mode for backward computations
        input_quant (function) : quantization function on the input signal
        output_quant (function) : quantization function on the output signal
        grad_quant (function) : quantization function on the gradients
    """
    def __init__(
        self,
        fwd_off: Optional[Number] = None,
        fwd_exp: Optional[Number] = None,
        fwd_acc: Optional[Number] = None,
        fwd_lse: Optional[Number] = None,
        bwd_add: Optional[Number] = None,
        bwd_mul: Optional[Number] = None,
        fwd_rnd: Optional[str] = "nearest",
        bwd_rnd: Optional[str] = "nearest",
        input_quant=id_quant,
        output_quant=id_quant,
        grad_quant=id_quant,
    ) -> None:
        if fwd_off is not None:
            self.fwd_off = fwd_off
            if fwd_acc is not None and fwd_exp is not None:
                self.fwd_acc = fwd_acc
                self.fwd_exp = fwd_exp
                self.use_lse = False
            elif fwd_lse is not None:
                self.fwd_lse = fwd_lse
                self.use_lse = True
            else:
                raise ValueError(
                    "Incomplete softmax format, " "missing fwd_acc/fwd_exp or fwd_lse."
                )
            self.fwd_use_default_prec = False
        else:
            self.fwd_use_default_prec = True

        if bwd_add is not None and bwd_mul is not None:
            self.bwd_add = bwd_add
            self.bwd_mul = bwd_mul
            self.bwd_use_default_prec = False
        else:
            self.bwd_use_default_prec = True

        self.fwd_rnd = fwd_rnd
        self.bwd_rnd = bwd_rnd
        self.input_quant = input_quant
        self.output_quant = output_quant
        self.grad_quant = grad_quant

    def __repr__(self) -> str:
        out = []
        if self.fwd_use_default_prec:
            out.append("default_fwd")
        elif self.use_lse:
            out.append(f"fwd_off={self.fwd_off}")
            out.append(f"fwd_lse={self.fwd_lse}")
            out.append(f"fwd_rnd={self.fwd_rnd}")
        else:
            out.append(f"fwd_off={self.fwd_off}")
            out.append(f"fwd_exp={self.fwd_exp}")
            out.append(f"fwd_acc={self.fwd_acc}")
            out.append(f"fwd_rnd={self.fwd_rnd}")
        if self.bwd_use_default_prec:
            out.append("default_bwd")
        else:
            out.append(f"bwd_add={self.bwd_add}")
            out.append(f"bwd_mul={self.bwd_mul}")
            out.append(f"bwd_rnd={self.bwd_rnd}")
        sep = ", "
        return f"QSoftmaxFormats ({sep.join(out)})"

    def __str__(self) -> str:
        return self.__repr__()


class QGELUFormats:
    r"""
    Configuration class for number formats to use during compute (forward
    and/or backward pass) of GELU activation.

    Args:
        input_quant (function) : quantization function on the input signal
        inter_quant (function) : quantization function on intermediate
            computation, depends on wether *tanh* approximation is used
        output_quant (function) : quantization function on the output signal
        grad_quant (function) : quantization function on the gradients
    """

    def __init__(
        self,
        input_quant: Callable = id_quant,
        inter_quant: Optional[Callable] = None,
        output_quant: Callable = id_quant,
        grad_quant: Callable = id_quant,
    ):
        self.input_quant = input_quant
        self.inter_quant = inter_quant
        self.output_quant = output_quant
        self.grad_quant = grad_quant<|MERGE_RESOLUTION|>--- conflicted
+++ resolved
@@ -54,7 +54,6 @@
     in: https://arxiv.org/pdf/2309.17224
 
     Args:
-<<<<<<< HEAD
         fwd_mac (Number or (Number, Number)) : compute configuration (add and multiply) for forward MAC operations
         bwd_mac (Number or (Number, Number)) : compute configuration (add and multiply) for backward MAC operations
         fwd_rnd (str) : rounding mode for FWD computations
@@ -67,22 +66,7 @@
         weight_scaled_format (FloatType) : number format to be used during weight tensor scaling (optional, matches weight_quant if format specified)
         input_scaled_format (FloatType) : number format to be used during input tensor scaling (optional, matches input_quant if format specified)
         grad_scaled_format (FloatType) : number format to be used during output tensor scaling (optional, matches grad_quant if format specified)
-        prng_bits (int) : number of bits used for random number generation when rounding is stochastic
-=======
-        - :attr: `fwd_mac` (Number or (Number, Number)) : compute configuration (add and multiply) for forward MAC operations
-        - :attr: `bwd_mac` (Number or (Number, Number)) : compute configuration (add and multiply) for backward MAC operations
-        - :attr: `fwd_rnd` (str) : rounding mode for FWD computations
-        - :attr: `bwd_rnd` (str) : rounding mode for BWD computations
-        - :attr: `weight_quant` (function or (Number, str)) : quantization function or format and rounding on the weight signal inputs
-        - :attr: `bias_quant` (function or (Number, str)) : quantization function or format and rounding on the bias signal inputs
-        - :attr: `input_quant` (function or (Number, str)) : quantization function or format and rounding on the output signal from the layer
-        - :attr: `grad_quant` (function or (Number, str)) : quantization function or format and rounding on the gradient signals in the BWD pass
-        - :attr: `use_scaling` (bool) : whether to use weight, input and grad scaling during forward/backward pass
-        - :attr: `weight_scaled_format` (FloatType) : number format to be used during weight tensor scaling (optional, matches weight_quant if format specified)
-        - :attr: `input_scaled_format` (FloatType) : number format to be used during input tensor scaling (optional, matches input_quant if format specified)
-        - :attr: `grad_scaled_format` (FloatType) : number format to be used during output tensor scaling (optional, matches grad_quant if format specified)
-        - :attr: `rbits` (int or (int, int)) : number of bits used for random number generation when rounding is stochastic (for add and multiply)
->>>>>>> 4cc587d9
+        rbits (int or (int, int)) : number of bits used for random number generation when rounding is stochastic (for add and multiply)
 
     """
 
@@ -336,7 +320,7 @@
 
     Regular softmax is used when `fwd_off`, `fwd_exp` and `fwd_acc` are
     set, and is implemented as follows:
-    
+
     .. math::
         \textrm{softmax}(x)_i = \frac{\exp(x_i - \max x)}{
             \sum_j \exp(x_j - \max x)}
@@ -346,10 +330,10 @@
 
     .. math::
         \textrm{softmax}(x)_i = \ln(\textrm{LSE}(x_1, ..., x_n))
-    
+
     where :math:`\textrm{LSE}(x_1, ..., x_n)` is computed iteratively
     with the relation:
-    
+
     .. math::
         \textrm{LSE}(x_1, ..., x_{j+1})
             = \ln(\exp \textrm{LSE}(x_1, ..., x_{j}) + \exp x_{j+1})
@@ -369,6 +353,7 @@
         output_quant (function) : quantization function on the output signal
         grad_quant (function) : quantization function on the gradients
     """
+
     def __init__(
         self,
         fwd_off: Optional[Number] = None,
