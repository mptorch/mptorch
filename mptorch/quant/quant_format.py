--- conflicted
+++ resolved
@@ -3,11 +3,7 @@
 from typing import Union, Optional, Tuple, Callable
 from .quant_function import *
 
-<<<<<<< HEAD
-__all__ = ["QAffineFormats", "QGELUFormats"]
-=======
-__all__ = ["QAffineFormats", "QSoftmaxFormats"]
->>>>>>> b5d4aa9e
+__all__ = ["QAffineFormats", "QSoftmaxFormats", "QGELUFormats"]
 
 id_quant = lambda x: x
 
@@ -189,21 +185,6 @@
     def __str__(self) -> str:
         return self.__repr__()
 
-<<<<<<< HEAD
-
-class QGELUFormats:
-    def __init__(
-        self,
-        input_quant=id_quant,
-        inter_quant=id_quant,
-        output_quant=id_quant,
-        grad_quant=id_quant,
-    ):
-        self.input_quant = input_quant 
-        self.inter_quant = inter_quant
-        self.output_quant = output_quant
-        self.grad_quant = grad_quant
-=======
 class QSoftmaxFormats:
     def __init__(
         self,
@@ -275,4 +256,17 @@
     
     def __str__(self) -> str:
         return self.__repr__()
->>>>>>> b5d4aa9e
+
+
+class QGELUFormats:
+    def __init__(
+        self,
+        input_quant=id_quant,
+        inter_quant=id_quant,
+        output_quant=id_quant,
+        grad_quant=id_quant,
+    ):
+        self.input_quant = input_quant 
+        self.inter_quant = inter_quant
+        self.output_quant = output_quant
+        self.grad_quant = grad_quant