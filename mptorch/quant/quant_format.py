--- conflicted
+++ resolved
@@ -59,8 +59,32 @@
         self.input_quant = input_quant
         self.output_quant = output_quant
         self.grad_quant = grad_quant
-<<<<<<< HEAD
 
+    def __repr__(self) -> str:
+        out = []
+        if self.fwd_use_default_prec:
+            out.append("default_fwd")
+        elif self.fwd_fma:
+            out.append(f"fwd_fma={self.fwd_add}")
+            out.append(f"fwd_rnd={self.fwd_rnd}")
+        else:
+            out.append(f"fwd_mul={self.fwd_mul}")
+            out.append(f"fwd_add={self.fwd_add}")
+            out.append(f"fwd_rnd={self.fwd_rnd}")
+        if self.bwd_use_default_prec:
+            out.append("default_bwd")
+        elif self.bwd_fma:
+            out.append(f"bwd_fma={self.bwd_add}")
+            out.append(f"bwd_rnd={self.bwd_rnd}")
+        else:
+            out.append(f"bwd_mul={self.bwd_mul}")
+            out.append(f"bwd_add={self.bwd_add}")
+            out.append(f"bwd_rnd={self.bwd_rnd}")
+        sep = ", "
+        return f"QAffineFormats ({sep.join(out)})"
+    
+    def __str__(self) -> str:
+        return self.__repr__()
 
 class QSoftmaxFormats:
     def __init__(
@@ -111,32 +135,4 @@
         self.bwd_rnd = bwd_rnd
         self.input_quant = input_quant
         self.output_quant = output_quant
-        self.grad_quant = grad_quant
-=======
-    
-    def __repr__(self) -> str:
-        out = []
-        if self.fwd_use_default_prec:
-            out.append("default_fwd")
-        elif self.fwd_fma:
-            out.append(f"fwd_fma={self.fwd_add}")
-            out.append(f"fwd_rnd={self.fwd_rnd}")
-        else:
-            out.append(f"fwd_mul={self.fwd_mul}")
-            out.append(f"fwd_add={self.fwd_add}")
-            out.append(f"fwd_rnd={self.fwd_rnd}")
-        if self.bwd_use_default_prec:
-            out.append("default_bwd")
-        elif self.bwd_fma:
-            out.append(f"bwd_fma={self.bwd_add}")
-            out.append(f"bwd_rnd={self.bwd_rnd}")
-        else:
-            out.append(f"bwd_mul={self.bwd_mul}")
-            out.append(f"bwd_add={self.bwd_add}")
-            out.append(f"bwd_rnd={self.bwd_rnd}")
-        sep = ", "
-        return f"QAffineFormats ({sep.join(out)})"
-    
-    def __str__(self) -> str:
-        return self.__repr__()
->>>>>>> 6445edcd
+        self.grad_quant = grad_quant