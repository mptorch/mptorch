--- conflicted
+++ resolved
@@ -107,7 +107,6 @@
 
         self.fwd_rnd = fwd_rnd
         self.bwd_rnd = bwd_rnd
-<<<<<<< HEAD
         self.prng_bits = prng_bits
 
         self.weight_scaled_format = weight_scaled_format
@@ -150,14 +149,6 @@
         else:
             self.grad_quant = grad_quant
     
-=======
-        self.weight_quant = weight_quant
-        self.bias_quant = bias_quant
-        self.input_quant = input_quant
-        self.output_quant = output_quant
-        self.grad_quant = grad_quant
-
->>>>>>> 2095db03
     def __repr__(self) -> str:
         out = []
         if self.fwd_use_default_prec:
