--- conflicted
+++ resolved
@@ -31,46 +31,22 @@
 
 
 PYBIND11_MODULE(TORCH_EXTENSION_NAME, m) {
-<<<<<<< HEAD
-      m.def("fixed_point_quantize_stochastic", &fixed_point_quantize_stochastic,
-            "Fixed Point Number Stochastic Quantization (CPU)");
-      m.def("fixed_point_quantize_stochastic_mask",
-            &fixed_point_quantize_stochastic_mask,
-=======
       m.def("fixed_point_quantize_stochastic_mask",
             &fixed_point_quantize_stochastic_mask,
             "Fixed Point Number Stochastic Quantization with Mask (CPU)");
       m.def("fixed_point_quantize_stochastic", &fixed_point_quantize_stochastic,
->>>>>>> e79bf5cc
             "Fixed Point Number Stochastic Quantization (CPU)");
       m.def("block_quantize_stochastic", &block_quantize_stochastic,
             "Block Floating Point Number Stochastic Quantization (CPU)");
       m.def("float_quantize_stochastic", &float_quantize_stochastic,
             "Low-Bitwidth Floating Point Number Stochastic Quantization (CPU)");
-<<<<<<< HEAD
-      m.def("binary8_quantize_stochastic", &binary8_quantize_stochastic,
-            "Low-Bitwidth P3109 Floating-Point Number Stochastic Quantization (CPU)");
-      m.def("binary8_quantize_truncate", &binary8_quantize_truncate,
-            "Low-Bitwidth P3109 Floating-Point Number truncate Quantization (CPU)");
-      m.def("fixed_point_quantize_nearest", &fixed_point_quantize_nearest,
-            "Fixed Point Number Nearest Neighbor Quantization (CPU)");
-      m.def("fixed_point_quantize_nearest_mask", &fixed_point_quantize_nearest_mask,
-=======
       m.def("fixed_point_quantize_nearest_mask", &fixed_point_quantize_nearest_mask,
             "Fixed Point Number Nearest Quantization with Mask (CPU)");
       m.def("fixed_point_quantize_nearest", &fixed_point_quantize_nearest,
->>>>>>> e79bf5cc
             "Fixed Point Number Nearest Neighbor Quantization (CPU)");
       m.def("block_quantize_nearest", &block_quantize_nearest,
             "Block Floating Point Number Nearest Neighbor Quantization (CPU)");
       m.def("float_quantize_nearest", &float_quantize_nearest,
-<<<<<<< HEAD
-            "Low-Bitwidth Floating Point Number Nearest Neighbor Quantization "
-            "(CPU)");
-      m.def("superfp_quantize_nearest", &superfp_quantize_nearest,
-            "Low-Bitwidth Super Normal Floating Point Number Nearest Neighbor Quantization "
-            "(CPU)");
-=======
             "Low-Bitwidth Floating Point Number Nearest Neighbor Quantization (CPU)");
       m.def("superfp_quantize_nearest", &superfp_quantize_nearest,
             "Low-Bitwidth SuperNormal Floating Point Number Nearest Neighbor Quantization (CPU)");
@@ -83,7 +59,6 @@
             "Low-Bitwidth P3109 Floating-Point Number Stochastic Quantization (CPU)");
       m.def("binary8_quantize_truncate", &binary8_quantize_truncate,
             "Low-Bitwidth P3109 Floating-Point Number truncate Quantization (CPU)");
->>>>>>> e79bf5cc
       m.def("binary8_quantize_nearest", &binary8_quantize_nearest,
             "Low-Bitwidth P3109 Floating-Point Number Nearest Quantization (CPU)");
 
@@ -91,17 +66,6 @@
             .value("SATURATE_INFTY", OverflowPolicy::SATURATE_INFTY)
             .value("SATURATE_MAXFLOAT", OverflowPolicy::SATURATE_MAXFLOAT)
             .value("SATURATE_MAXFLOAT2", OverflowPolicy::SATURATE_MAXFLOAT2);
-<<<<<<< HEAD
-            
-      m.def("float_quantize_nearest_mm", &float_quantize_nearest_mm,
-            "Low-Bitwidth Floating Point Number GEMM Quantization (CPU)");          
-      m.def("float_quantize_nearest_mm_fma", &float_quantize_nearest_mm_fma,
-            "Low-Bitwidth Floating Point Number FMA-based GEMM Quantization (CPU)");
-      m.def("float_quantize_layernorm_forward", &float_quantize_layernorm_forward,
-            "Low-Bitwidth Layer Normalization (CPU)");
-      m.def("float_quantize_layernorm_backward", &float_quantize_layernorm_backward,
-            "Low-Bitwidth Layer Normalization Backward (CPU)");
-=======
       
       m.def("float_quantize_nearest_softmax_forward", &float_quantize_nearest_softmax_forward,
             "Low-Bitwidth Floating Point Softmax Forward using division. (CPU)");
@@ -123,5 +87,9 @@
             "Binary8 Softmax Forward using LogSumExp. (CPU)");
       m.def("binary8_quantize_nearest_softmax_backward", &binary8_quantize_nearest_softmax_backward,
             "Binary8 Softmax Backward. (CPU)");
->>>>>>> e79bf5cc
+            
+      m.def("float_quantize_layernorm_forward", &float_quantize_layernorm_forward,
+            "Low-Bitwidth Layer Normalization (CPU)");
+      m.def("float_quantize_layernorm_backward", &float_quantize_layernorm_backward,
+            "Low-Bitwidth Layer Normalization Backward (CPU)");
 }