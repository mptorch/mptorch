--- conflicted
+++ resolved
@@ -57,8 +57,7 @@
 
 Tensor float_quantize_nearest(Tensor a, int man_bits, int exp_bits, bool subnormals, bool saturate);
 
-<<<<<<< HEAD
-Tensor superfp_quantize_nearest(Tensor a, int man_bits, int exp_bits, bool saturate);
+Tensor superfp_quantize_nearest(Tensor a, int man_bits, int exp_bits, int binades, bool saturate);
 
 Tensor float_quantize_nearest_softmax_forward(Tensor a,
                                               int man_expf, int exp_expf,
@@ -80,7 +79,4 @@
                                                int man_mul, int exp_mul,
                                                int man_div, int exp_div,
                                                bool subnormals, bool saturate,
-                                               int dim);
-=======
-Tensor superfp_quantize_nearest(Tensor a, int man_bits, int exp_bits, int binades, bool saturate);
->>>>>>> 8c904a11
+                                               int dim);