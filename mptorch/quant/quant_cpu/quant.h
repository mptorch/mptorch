#include <ATen/ATen.h>
#include <tuple>
#include "binary8.h"

using namespace at;

enum Mode { rNearest, rStochastic };

struct DimStrides
{
    int outer_size;
    int inner_size;
    int outer_stride;
    int dim_size;
    int dim_stride;
};

float round(float a, float r, int sigma);

void fixed_min_max(int wl, int fl, bool symmetric, float *t_min, float *t_max);

<<<<<<< HEAD
void dim_striding(Tensor a, int dim, DimStrides &strides);

uint32_t clip_exponent(int exp_bits, int man_bits, uint32_t old_num,
                           uint32_t quantized_num, bool saturate);
=======
/**
 * quantize a FloatTensor into fixed point number with word length [wl]
 * and fractional bits [fl], with option of clamping the over/underflow numbers
 * having a symmeric number range.
 * Stochastic Rounding.
 **/
Tensor fixed_point_quantize_stochastic(Tensor a, int wl, int fl, bool clamp,
                                       bool symmetric);
>>>>>>> 8cc23465

/**
 * quantize a FloatTensor into fixed point number with word length [wl]
 * and fractional bits [fl], with option of clamping the over/underflow numbers
 * having a symmeric number range.
 * Nearest Rounding.
 **/
Tensor fixed_point_quantize_nearest(Tensor a, int wl, int fl, bool clamp,
                                    bool symmetric);

/**
 * quantize a FloatTensor into fixed point number with word length [wl]
 * and fractional bits [fl], clamp the over/underflow number and recording the
 * clamping into a mask, with the option of having a symmetric number range
 * Stochastic Rounding.
 **/
std::tuple<Tensor, Tensor>
fixed_point_quantize_stochastic_mask(Tensor a, int wl, int fl, bool symmetric);

/**
 * quantize a FloatTensor into fixed point number with word length [wl]
 * and fractional bits [fl], clamp the over/underflow number and recording the
 * clamping into a mask, with the option of having a symmetric number range
 * Nearest Rounding.
 **/
std::tuple<Tensor, Tensor>
fixed_point_quantize_nearest_mask(Tensor a, int wl, int fl, bool symmetric);

/**
 * quantize a FloatTensor into fixed point number with word length [wl]
 * and fractional bits [fl]
 * Nearest Rounding.
 **/
Tensor block_quantize_nearest(Tensor a, int wl, int dim);

/**
 * quantize a FloatTensor into fixed point number with word length [wl]
 * and fractional bits [fl]
 * Stochastic Rounding.
 **/
Tensor block_quantize_stochastic(Tensor a, int wl, int dim);


Tensor float_quantize(Tensor a, int man_bits, int exp_bits, Mode rounding,
                      bool subnormal_support, bool saturate);

Tensor superfp_quantize(Tensor a, int man_bits, int exp_bits, int binades, bool saturate); 

/**
 * perform matrix multiplication with quantized addition and multiplication
 * operations that simulate low-precision floating-point compute; input tensors a
 * (size M x K) and b (size K x N) are multiplied with the result stored
 * in the output tensor c (size M x N).
 * Nearest Rounding.
 **/
void float_quantize_nearest_mm(Tensor a, Tensor b, Tensor c, int M, int N,
                               int K, int man_add, int exp_add, int man_mul,
                               int exp_mul, bool subnormals, bool saturate);

/**
 * perform matrix multiplication with quantized FMA operations that simulate
 * low-precision floating-point compute; input tensors a (size M x K) and
 * b (size K x N) are multiplied with the result stored in the output tensor
 * c (size M x N).
 * Nearest Rounding.
 **/
void float_quantize_nearest_mm_fma(Tensor a, Tensor b, Tensor c, int M, int N, int K, int man_fma, int exp_fma, bool subnormals, bool saturate);

/**
 * quantize a FloatTensor into a low bit-width floating point Tensor
 * with [man_bits] mantissa bits and [exp_bits] exponent bits.
 * Stochastic Rounding.
 **/
Tensor float_quantize_stochastic(Tensor a, int man_bits, int exp_bits, bool subnormals, bool saturate);

/**
 * quantize a FloatTensor into a low bit-width floating point Tensor
 * with [man_bits] mantissa bits and [exp_bits] exponent bits.
 * Nearest Rounding.
 **/
Tensor float_quantize_nearest(Tensor a, int man_bits, int exp_bits, bool subnormals, bool saturate);

<<<<<<< HEAD
Tensor superfp_quantize_nearest(Tensor a, int man_bits, int exp_bits, int binades, bool saturate);

void float_quantize_nearest_softmax_forward(Tensor a, Tensor o, int dim,
                                            int man_expf, int exp_expf,
                                            int man_off, int exp_off,
                                            int man_acc, int exp_acc,
                                            int man_div, int exp_div,
                                            bool subnormals, bool saturate);

void float_quantize_nearest_softmax_lse_forward(Tensor a, Tensor o, int dim,
                                            int man_expf, int exp_expf,
                                            int man_off, int exp_off,
                                            int man_lse, int exp_lse,
                                            bool subnormals, bool saturate);

void float_quantize_nearest_softmax_backward(Tensor a, Tensor g, Tensor o, int dim,
                                            int man_add, int exp_add,
                                            int man_mul, int exp_mul,
                                            int man_div, int exp_div,
                                            bool subnormals, bool saturate);
=======
/**
 * quantize a FloatTensor into a low bit-width floating point SuperFloat Tensor
 * with [man_bits] mantissa bits and [exp_bits] exponent bits.
 * Nearest Rounding.
 **/
Tensor superfp_quantize_nearest(Tensor a, int man_bits, int exp_bits, int binades, bool saturate);


/**
 * Quantizes a tensor to binary8 format using nearest rounding.
 * 
 * @param a                Input tensor.
 * @param P                The precision parameter for binary8 format.
 * @param is_signed        Flag indicating whether the values are signed or unsigned.
 * @param overflow_policy  Policy to handle overflow scenarios.
 * @param subnormals       Flag to enable or disable subnormal numbers.
 * @return                 Quantized tensor.
 */
Tensor binary8_quantize_nearest_cpu(Tensor a, int P, bool is_signed, OverflowPolicy overflow_policy, bool subnormals);

/**
 * Quantizes a tensor to binary8 format using stochastic rounding.
 * 
 * @param a                Input tensor.
 * @param P                The precision parameter for binary8 format.
 * @param prng_bits        The number of bits used for the pseudo-random number generator.
 * @param is_signed        Flag indicating whether the values are signed or unsigned.
 * @param overflow_policy  Policy to handle overflow scenarios.
 * @param subnormals       Flag to enable or disable subnormal numbers.
 * @return                 Quantized tensor.
 */
Tensor binary8_quantize_stochastic_cpu(Tensor a, int P, int prng_bits, bool is_signed, OverflowPolicy overflow_policy, bool subnormals);

/**
 * Quantizes a tensor to binary8 format using truncation.
 * 
 * @param a                Input tensor.
 * @param P                The precision parameter for binary8 format.
 * @param is_signed        Flag indicating whether the values are signed or unsigned.
 * @param overflow_policy  Policy to handle overflow scenarios.
 * @param subnormals       Flag to enable or disable subnormal numbers.
 * @return                 Quantized tensor.
 */
Tensor binary8_quantize_truncate_cpu(Tensor a, int P, bool is_signed, OverflowPolicy overflow_policy, bool subnormals);
>>>>>>> 8cc23465
<|MERGE_RESOLUTION|>--- conflicted
+++ resolved
@@ -19,12 +19,20 @@
 
 void fixed_min_max(int wl, int fl, bool symmetric, float *t_min, float *t_max);
 
-<<<<<<< HEAD
 void dim_striding(Tensor a, int dim, DimStrides &strides);
 
 uint32_t clip_exponent(int exp_bits, int man_bits, uint32_t old_num,
                            uint32_t quantized_num, bool saturate);
-=======
+
+uint32_t clip_max_exponent(int man_bits, uint32_t max_exponent,
+                               uint32_t quantized_num);
+
+std::tuple<Tensor, Tensor>
+fixed_point_quantize_stochastic_mask(Tensor a, int wl, int fl, bool symmetric);
+
+std::tuple<Tensor, Tensor>
+fixed_point_quantize_nearest_mask(Tensor a, int wl, int fl, bool symmetric);
+
 /**
  * quantize a FloatTensor into fixed point number with word length [wl]
  * and fractional bits [fl], with option of clamping the over/underflow numbers
@@ -33,7 +41,6 @@
  **/
 Tensor fixed_point_quantize_stochastic(Tensor a, int wl, int fl, bool clamp,
                                        bool symmetric);
->>>>>>> 8cc23465
 
 /**
  * quantize a FloatTensor into fixed point number with word length [wl]
@@ -116,9 +123,6 @@
  **/
 Tensor float_quantize_nearest(Tensor a, int man_bits, int exp_bits, bool subnormals, bool saturate);
 
-<<<<<<< HEAD
-Tensor superfp_quantize_nearest(Tensor a, int man_bits, int exp_bits, int binades, bool saturate);
-
 void float_quantize_nearest_softmax_forward(Tensor a, Tensor o, int dim,
                                             int man_expf, int exp_expf,
                                             int man_off, int exp_off,
@@ -137,7 +141,6 @@
                                             int man_mul, int exp_mul,
                                             int man_div, int exp_div,
                                             bool subnormals, bool saturate);
-=======
 /**
  * quantize a FloatTensor into a low bit-width floating point SuperFloat Tensor
  * with [man_bits] mantissa bits and [exp_bits] exponent bits.
@@ -181,5 +184,4 @@
  * @param subnormals       Flag to enable or disable subnormal numbers.
  * @return                 Quantized tensor.
  */
-Tensor binary8_quantize_truncate_cpu(Tensor a, int P, bool is_signed, OverflowPolicy overflow_policy, bool subnormals);
->>>>>>> 8cc23465
+Tensor binary8_quantize_truncate_cpu(Tensor a, int P, bool is_signed, OverflowPolicy overflow_policy, bool subnormals);