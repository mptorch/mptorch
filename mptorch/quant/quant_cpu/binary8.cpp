#include "bit_helper.h"
#include "quant.h"
#include "binary8.h"
#include "softmax.h"
#include "layernorm.h"
#include <ATen/ATen.h>
#include <cmath>

#define FLOAT_TO_BITS(x) (*reinterpret_cast<uint32_t *>(x))
#define BITS_TO_FLOAT(x) (*reinterpret_cast<float *>(x))

// quantize a float into a signed binary8 floating point with [8 - P] exponent and
// [P - 1] mantissa using round to nearest, ties to even
float cast_binary8_signed_nearest(float origin_float, int P, OverflowPolicy overflow_policy, bool subnormals) {

    const uint32_t uval32 = FLOAT_TO_BITS(&origin_float);
    const int exp_val = (uval32 << 1 >> 24) - 127;
    const uint32_t man_val = uval32 & 0x7FFFFF;

    // if input is NaN, return a NaN
    if (exp_val == 128 && man_val != 0) {
        return origin_float;
    }

    // if input is infinity, and overflow_policy is SATURATE_INFTY, return infinity
    if (overflow_policy == OverflowPolicy::SATURATE_INFTY && exp_val == 128 && man_val == 0) { //if input is infty and overflow_policy is SATURATE_INFTY
        return origin_float;
    }

    const int exp_bits = 8 - P;
    const int man_bits = P - 1;
    int subnormal_shift = 0;

    // subnormal logic
    if (subnormals) {
        const int spec_exp = (P == 1) ? 1 : 0;
        const int max_exp = (1 << (exp_bits - 1)) - 1;
        const int min_exp = spec_exp - max_exp;

        // subnormal shifts for values in the subnormal range
        if (((min_exp - exp_val) <= man_bits) && (exp_val < min_exp)) {
            subnormal_shift = min_exp - exp_val;
        }
    }

    uint32_t uval8 = (P == 1) ? round_bitwise_nearest_p1(uval32, man_bits - subnormal_shift)
                              : round_bitwise_nearest(uval32, man_bits - subnormal_shift);

    uval8 = binary8_clip_exponent(exp_bits, man_bits, uval32, uval8, overflow_policy, subnormals);
    return BITS_TO_FLOAT(&uval8);
}

// quantize a float into a signed binary8 floating point with [8 - P] exponent and
// [P - 1] mantissa using stochastic rounding
float cast_binary8_signed_stochastic(float origin_float, int P, uint32_t rand_prob, int prng_bits, OverflowPolicy overflow_policy, bool subnormals) {

    const uint32_t uval32 = FLOAT_TO_BITS(&origin_float);
    const int exp_val = (uval32 << 1 >> 24) - 127;
    const uint32_t man_val = uval32 & 0x7FFFFF;

    // if input is NaN, return a NaN
    if (exp_val == 128 && man_val != 0) { // if input nan return nan anyway
        return origin_float;
    }

    if (overflow_policy == OverflowPolicy::SATURATE_INFTY && exp_val == 128 && man_val == 0) { //if input is infty and overflow_policy is SATURATE_INFTY
        return origin_float;
    }

    const int exp_bits = 8 - P;
    const int man_bits = P - 1;
    int subnormal_shift = 0;

    // subnormal logic
    if (subnormals) {
        int spec_exp = (P == 1) ? 1 : 0;
        int max_exp = (1 << (exp_bits - 1)) - 1;
        int min_exp = spec_exp - max_exp;

        // subnormal shifts for values in the subnormal range
        if (((min_exp - exp_val) <= man_bits) && exp_val < min_exp) {
            subnormal_shift = min_exp - exp_val;
        }
    }

    rand_prob = rand_prob << 9 >> 9;
    rand_prob = rand_prob & ~(1 << (23 - man_bits - prng_bits) - 1);

    uint32_t uval8 = round_bitwise_stochastic(uval32, rand_prob, man_bits - subnormal_shift);
    uval8 = binary8_clip_exponent(exp_bits, man_bits, uval32, uval8, overflow_policy, subnormals);

    return BITS_TO_FLOAT(&uval8);
}

// truncate a float into a signed binary8 floating point with [8 - P] exponent and
// [P - 1] mantissa
float cast_binary8_signed_truncate(float origin_float, int P, OverflowPolicy overflow_policy, bool subnormals) {

    const uint32_t uval32 = FLOAT_TO_BITS(&origin_float);
    const int exp_val = (uval32 << 1 >> 24) - 127;
    const uint32_t man_val = uval32 & 0x7FFFFF;

    // if input is NaN, return a NaN
    if (exp_val == 128 && man_val != 0) { 
        return origin_float;
    }

    if (overflow_policy == OverflowPolicy::SATURATE_INFTY && exp_val == 128 && man_val == 0) { //if input is infty and overflow_policy is SATURATE_INFTY
        return origin_float;
    }

    const int exp_bits = 8 - P;
    const int man_bits = P - 1;
    int subnormal_shift = 0;
    
    // subnormal logic
    if (subnormals) {
        const int spec_exp = (P == 1) ? 1 : 0;
        const int max_exp = (1 << (exp_bits - 1)) - 1;
        const int min_exp = spec_exp - max_exp;

        // subnormal shifts for values in the subnormal range
        if (((min_exp - exp_val) <= man_bits) && exp_val < min_exp) {
            subnormal_shift = min_exp - exp_val;
        }
    }

    uint32_t uval8 = uval32 >> (23 - man_bits + subnormal_shift) << (23 - man_bits + subnormal_shift);
    uval8 = binary8_clip_exponent(exp_bits, man_bits, uval32, uval8, overflow_policy, subnormals);
    return BITS_TO_FLOAT(&uval8);
}

// quantize a float into an unsigned binary8 floating point with [8 - P + 1] exponent and
// [P - 1] mantissa using round to nearest, ties to even
float cast_binary8_unsigned_nearest(float origin_float, int P, OverflowPolicy overflow_policy, bool subnormals) {
    
    // if negative, return NaN
    if (origin_float < 0) return NAN;

    uint32_t uval32 = FLOAT_TO_BITS(&origin_float);
    const int exp_val = (uval32 << 1 >> 24) - 127;
    uint32_t man_val = uval32 & 0x7FFFFF;

    // if input is NaN, return a NaN
    if (exp_val == 128 && man_val != 0) { 
        return origin_float;
    }

    // if input is infinity, and overflow_policy is SATURATE_INFTY, return infinity
    if (overflow_policy == OverflowPolicy::SATURATE_INFTY && exp_val == 128 && man_val == 0) { //if input is infty and overflow_policy is SATURATE_INFTY
        return origin_float;
    }

    const int exp_bits = 9 - P;
    const int man_bits = P - 1;
    int subnormal_shift = 0;

    // subnormal logic
    if (subnormals) {
        const int max_exp = (1 << (exp_bits - 1)) - 1;
        const int min_exp = (P == 1) - max_exp;

        // subnormal shifts for values in the subnormal range
        if ((min_exp - exp_val) <= man_bits && exp_val < min_exp) {
            subnormal_shift = min_exp - exp_val;
        }
    }

    uint32_t uval8 = (P == 1) ? round_bitwise_nearest_p1(uval32, man_bits - subnormal_shift)
                               : round_bitwise_nearest(uval32, man_bits - subnormal_shift);
    uval8 = binary8_clip_exponent(exp_bits, man_bits, uval32, uval8, overflow_policy, subnormals);

    return BITS_TO_FLOAT(&uval8);
}


// quantize a float into an unsigned binary8 floating point with [8 - P + 1] exponent and
// [P - 1] mantissa using stochastic rounding
float cast_binary8_unsigned_stochastic(float origin_float, int P, uint32_t rand_prob, int prng_bits, OverflowPolicy overflow_policy, bool subnormals) {
    
    // if negative, return NaN
    if (origin_float < 0) return NAN;

    uint32_t uval32 = FLOAT_TO_BITS(&origin_float);
    const int exp_val = (uval32 << 1 >> 24) - 127;
    uint32_t man_val = uval32 & 0x7FFFFF;

    // Early return for inf/NaN case
    if (exp_val == 128 && man_val != 0) { // if input nan return nan anyway
        return origin_float;
    }


    // if input is NaN, return a NaN
    if (overflow_policy == OverflowPolicy::SATURATE_INFTY && exp_val == 128 && man_val == 0) { //if input is infty and overflow_policy is SATURATE_INFTY
        return origin_float;
    }

    const int exp_bits = 8 - P + 1;
    const int man_bits = P - 1;
    int subnormal_shift = 0;


    // subnormal logic
    if (subnormals) {
        const int spec_exp = (P == 1) ? 1 : 0;
        const int max_exp = (1 << (exp_bits - 1)) - 1;
        const int min_exp = spec_exp - max_exp;

        // subnormal shifts for values in the subnormal range
        if (((min_exp - exp_val) <= man_bits) && exp_val < min_exp) {
            subnormal_shift = min_exp - exp_val;
        }
    }

    rand_prob = rand_prob << 9 >> 9;
    rand_prob = rand_prob & ~(1 << (23 - man_bits - prng_bits) - 1);

    uint32_t uval8 = round_bitwise_stochastic(uval32, rand_prob, man_bits - subnormal_shift);
    uval8 = binary8_clip_exponent(exp_bits, man_bits, uval32, uval8, overflow_policy, subnormals);

    return BITS_TO_FLOAT(&uval8);
}

// truncate a float into an unsigned binary8 floating point with [8 - P + 1] exponent and
// [P - 1] mantissa
float cast_binary8_unsigned_truncate(float origin_float, int P, OverflowPolicy overflow_policy, bool subnormals) {
    
    // if negative, return NaN
    if (origin_float < 0) return NAN;

    uint32_t uval32 = FLOAT_TO_BITS(&origin_float);
    const int exp_val = (uval32 << 1 >> 24) - 127;
    uint32_t man_val = uval32 & 0x7FFFFF;

    // if input is NaN, return a NaN
    if (exp_val == 128 && man_val != 0) {
        return origin_float;
    }

    // if input is infinity, and overflow_policy is SATURATE_INFTY, return infinity
    if (overflow_policy == OverflowPolicy::SATURATE_INFTY && exp_val == 128 && man_val == 0) {
        return origin_float;
    }

    const int exp_bits = 8 - P;
    const int man_bits = P - 1;
    int subnormal_shift = 0;

    // subnormal logic
    if (subnormals) {
        const int spec_exp = (P == 1) ? 1 : 0;
        const int max_exp = (1 << (exp_bits - 1)) - 1;
        const int min_exp = spec_exp - max_exp;

        // subnormal shifts for values in the subnormal range
        if (((min_exp - exp_val) <= man_bits) && exp_val < min_exp) {
            subnormal_shift = min_exp - exp_val;
        }
    }

    uint32_t uval8 = uval32 >> (23 - man_bits + subnormal_shift) << (23 - man_bits + subnormal_shift);
    uval8 = binary8_clip_exponent(exp_bits, man_bits, uval32, uval8, overflow_policy, subnormals);
    
    return BITS_TO_FLOAT(&uval8);
}

void binary8_signed_nearest(float *a, float *o, int size, int P, OverflowPolicy overflow_policy, bool subnormals) {
    for (int idx = 0; idx < size; ++idx) {
        o[idx] = cast_binary8_signed_nearest(a[idx], P, overflow_policy, subnormals);
    }
}

void binary8_unsigned_nearest(float *a, float *o, int size, int P, OverflowPolicy overflow_policy, bool subnormals) {
    for (int idx = 0; idx < size; ++idx) {
        o[idx] = cast_binary8_unsigned_nearest(a[idx], P, overflow_policy, subnormals);
    }
}

void binary8_signed_stochastic(float *a, int *r, float *o, int size, int P, int prng_bits, OverflowPolicy overflow_policy, bool subnormals) {
    for (int idx = 0; idx < size; ++idx) {
        o[idx] = cast_binary8_signed_stochastic(a[idx], P, (uint32_t)r[idx], prng_bits, overflow_policy, subnormals);
    }
}

void binary8_unsigned_stochastic(float *a, int *r, float *o, int size, int P, int prng_bits, OverflowPolicy overflow_policy, bool subnormals) {
    for (int idx = 0; idx < size; ++idx) {
        o[idx] = cast_binary8_unsigned_stochastic(a[idx], P, (uint32_t)r[idx], prng_bits, overflow_policy, subnormals);
    }
}

void binary8_signed_truncate(float *a, float *o, int size, int P, OverflowPolicy overflow_policy, bool subnormals) {
    for (int idx = 0; idx < size; ++idx) {
        o[idx] = cast_binary8_signed_truncate(a[idx], P, overflow_policy, subnormals);
    }
}

void binary8_unsigned_truncate(float *a, float *o, int size, int P, OverflowPolicy overflow_policy, bool subnormals) {
    for (int idx = 0; idx < size; ++idx) {
        o[idx] = cast_binary8_unsigned_truncate(a[idx], P, overflow_policy, subnormals);
    }
}

<<<<<<< HEAD
Tensor binary8_quantize_nearest_cpu(Tensor a, int P, bool is_signed, OverflowPolicy overflow_policy, bool subnormals)
{
  auto o = zeros_like(a);
  int size = a.numel(); 

  if (is_signed == true){ 
      binary8_signed_nearest(
      a.data_ptr<float>(), o.data_ptr<float>(), size, P, overflow_policy, subnormals);
  } else { 
      binary8_unsigned_nearest(
      a.data_ptr<float>(), o.data_ptr<float>(), size, P, overflow_policy, subnormals);
  }

  return o;
}

Tensor binary8_quantize_stochastic_cpu(Tensor a, int P, int prng_bits, bool is_signed, OverflowPolicy overflow_policy, bool subnormals)
{
  auto o = zeros_like(a);
  auto rand_ints = randint_like(a, INT_MAX, device(kCPU).dtype(kInt));
  int size = a.numel(); 

  if (is_signed == true){ 
      binary8_signed_stochastic(
      a.data_ptr<float>(), rand_ints.data_ptr<int>(), o.data_ptr<float>(), size, P, prng_bits, overflow_policy, subnormals);
  } else {  
      binary8_unsigned_stochastic(
      a.data_ptr<float>(), rand_ints.data_ptr<int>(), o.data_ptr<float>(), size, P, prng_bits, overflow_policy, subnormals);
  }

  return o;
}

Tensor binary8_quantize_truncate_cpu(Tensor a, int P, bool is_signed, OverflowPolicy overflow_policy, bool subnormals)
{
  auto o = zeros_like(a);
  int size = a.numel();

  if (is_signed == true){
      binary8_signed_truncate(
      a.data_ptr<float>(), o.data_ptr<float>(), size, P, overflow_policy, subnormals);
  } else {  
      binary8_unsigned_truncate(
      a.data_ptr<float>(), o.data_ptr<float>(), size, P, overflow_policy, subnormals);
  }

  return o;
}

=======
>>>>>>> 4cc587d9
void binary8_quantize_nearest_softmax_forward(Tensor a, Tensor o, int dim,
                                          int P_exp, OverflowPolicy op_exp, bool signed_exp,
                                          int P_off, OverflowPolicy op_off, bool signed_off,
                                          int P_acc, OverflowPolicy op_acc, bool signed_acc,
                                          bool subnormals)
{
  auto sizes = partition_tensor(a, dim);
  softmax_forward(
    a.data_ptr<float>(), o.data_ptr<float>(), sizes,
    [subnormals, P_exp, op_exp, signed_exp] (float x) {
      if (signed_exp) {
        return cast_binary8_signed_nearest(x, P_exp, op_exp, subnormals);
      }
      return cast_binary8_unsigned_nearest(x, P_exp, op_exp, subnormals);
    },
    [subnormals, P_off, op_off, signed_off] (float x) {
      if (signed_off) {
        return cast_binary8_signed_nearest(x, P_off, op_off, subnormals);
      }
      return cast_binary8_unsigned_nearest(x, P_off, op_off, subnormals);
    },
    [subnormals, P_acc, op_acc, signed_acc] (float x) {
      if (signed_acc) {
        return cast_binary8_signed_nearest(x, P_acc, op_acc, subnormals);
      }
      return cast_binary8_unsigned_nearest(x, P_acc, op_acc, subnormals);
    }
  );
}

void binary8_quantize_nearest_softmax_lse_forward(Tensor a, Tensor o, int dim,
                                            int P_off, OverflowPolicy op_off, bool signed_off,
                                            int P_lse, OverflowPolicy op_lse, bool signed_lse,
                                            bool subnormals)
{
  auto sizes = partition_tensor(a, dim);
  softmax_lse_forward(
    a.data_ptr<float>(), o.data_ptr<float>(), sizes,
    [subnormals, P_off, op_off, signed_off] (float x) {
      if (signed_off) {
        return cast_binary8_signed_nearest(x, P_off, op_off, subnormals);
      }
      return cast_binary8_unsigned_nearest(x, P_off, op_off, subnormals);
    },
    [subnormals, P_lse, op_lse, signed_lse] (float x) {
      if (signed_lse) {
        return cast_binary8_signed_nearest(x, P_lse, op_lse, subnormals);
      }
      return cast_binary8_unsigned_nearest(x, P_lse, op_lse, subnormals);
    }
  );
}

void binary8_quantize_nearest_softmax_backward(Tensor a, Tensor g, Tensor o, int dim,
                                            int P_add, OverflowPolicy op_add, bool signed_add,
                                            int P_mul, OverflowPolicy op_mul, bool signed_mul,
                                            bool subnormals)
{
  auto sizes = partition_tensor(a, dim);
  softmax_backward(
    a.data_ptr<float>(), g.data_ptr<float>(), o.data_ptr<float>(), sizes,
    [subnormals, P_add, op_add, signed_add] (float x) {
      if (signed_add) {
        return cast_binary8_signed_nearest(x, P_add, op_add, subnormals);
      }
      return cast_binary8_unsigned_nearest(x, P_add, op_add, subnormals);
    },
    [subnormals, P_mul, op_mul, signed_mul] (float x) {
      if (signed_mul) {
        return cast_binary8_signed_nearest(x, P_mul, op_mul, subnormals);
      }
      return cast_binary8_unsigned_nearest(x, P_mul, op_mul, subnormals);
    }
  );
}

void binary8_quantize_layernorm_forward(Tensor input, Tensor weight, Tensor bias,
                                    Tensor output, Tensor mean, Tensor rstd,
                                    float eps, std::vector<int> &dims,
                                    int P_acc, OverflowPolicy op_acc, bool signed_acc,
                                    int P_mul, OverflowPolicy op_mul, bool signed_mul,
                                    int P_div, OverflowPolicy op_div, bool signed_div,
                                    int P_sqrt, OverflowPolicy op_sqrt, bool signed_sqrt,
                                    bool subnormals)
{
  auto sizes = partition_tensor(input, dims);
  layernorm_forward(
    input.data_ptr<float>(), weight.data_ptr<float>(), bias.data_ptr<float>(),
    output.data_ptr<float>(), mean.data_ptr<float>(), rstd.data_ptr<float>(), 
    eps, sizes,
    [subnormals, P_acc, op_acc, signed_acc] (float x) {
        if (signed_acc){
            return cast_binary8_signed_nearest(x, P_acc, op_acc, subnormals);
        }
        return cast_binary8_unsigned_nearest(x, P_acc, op_acc, subnormals);
    },
    [subnormals, P_mul, op_mul, signed_mul] (float x) {
        if (signed_mul){
            return cast_binary8_signed_nearest(x, P_mul, op_mul, subnormals);
        }
        return cast_binary8_unsigned_nearest(x, P_mul, op_mul, subnormals);
    },
    [subnormals, P_div, op_div, signed_div] (float x) {
        if (signed_div){
            return cast_binary8_signed_nearest(x, P_div, op_div, subnormals);
        }
        return cast_binary8_unsigned_nearest(x, P_div, op_div, subnormals);
    },
    [subnormals, P_sqrt, op_sqrt, signed_sqrt] (float x) {
        if (signed_sqrt){
            return cast_binary8_signed_nearest(x, P_sqrt, op_sqrt, subnormals);
        }
        return cast_binary8_unsigned_nearest(x, P_sqrt, op_sqrt, subnormals);
    }
  );
}

void binary8_quantize_layernorm_backward(Tensor input, Tensor grad_output, Tensor weight, Tensor bias, Tensor mean, Tensor rstd,
                                    Tensor grad_input, Tensor grad_weight, Tensor grad_bias,
                                    std::vector<int> &dims,
                                    int P_acc, OverflowPolicy op_acc, bool signed_acc,
                                    int P_mul, OverflowPolicy op_mul, bool signed_mul,
                                    int P_div, OverflowPolicy op_div, bool signed_div,
                                    bool subnormals)
{
  auto sizes = partition_tensor(input, dims);
  layernorm_backward(
    input.data_ptr<float>(), grad_output.data_ptr<float>(), 
    weight.data_ptr<float>(), bias.data_ptr<float>(), mean.data_ptr<float>(), rstd.data_ptr<float>(), 
    grad_input.data_ptr<float>(), grad_weight.data_ptr<float>(), grad_bias.data_ptr<float>(), sizes,
    [subnormals, P_acc, op_acc, signed_acc] (float x) {
        if (signed_acc){
            return cast_binary8_signed_nearest(x, P_acc, op_acc, subnormals);
        }
        return cast_binary8_unsigned_nearest(x, P_acc, op_acc, subnormals);
    },
    [subnormals, P_mul, op_mul, signed_mul] (float x) {
        if (signed_mul){
            return cast_binary8_signed_nearest(x, P_mul, op_mul, subnormals);
        }
        return cast_binary8_unsigned_nearest(x, P_mul, op_mul, subnormals);
    },
    [subnormals, P_div, op_div, signed_div] (float x) {
        if (signed_div){
            return cast_binary8_signed_nearest(x, P_div, op_div, subnormals);
        }
        return cast_binary8_unsigned_nearest(x, P_div, op_div, subnormals);
    }
  );
}<|MERGE_RESOLUTION|>--- conflicted
+++ resolved
@@ -11,19 +11,24 @@
 
 // quantize a float into a signed binary8 floating point with [8 - P] exponent and
 // [P - 1] mantissa using round to nearest, ties to even
-float cast_binary8_signed_nearest(float origin_float, int P, OverflowPolicy overflow_policy, bool subnormals) {
+float cast_binary8_signed_nearest(
+    float origin_float, int P,
+    OverflowPolicy overflow_policy, bool subnormals)
+{
 
     const uint32_t uval32 = FLOAT_TO_BITS(&origin_float);
     const int exp_val = (uval32 << 1 >> 24) - 127;
     const uint32_t man_val = uval32 & 0x7FFFFF;
 
     // if input is NaN, return a NaN
-    if (exp_val == 128 && man_val != 0) {
+    if (exp_val == 128 && man_val != 0)
+    {
         return origin_float;
     }
 
     // if input is infinity, and overflow_policy is SATURATE_INFTY, return infinity
-    if (overflow_policy == OverflowPolicy::SATURATE_INFTY && exp_val == 128 && man_val == 0) { //if input is infty and overflow_policy is SATURATE_INFTY
+    if (overflow_policy == OverflowPolicy::SATURATE_INFTY && exp_val == 128 && man_val == 0)
+    { // if input is infty and overflow_policy is SATURATE_INFTY
         return origin_float;
     }
 
@@ -32,13 +37,15 @@
     int subnormal_shift = 0;
 
     // subnormal logic
-    if (subnormals) {
+    if (subnormals)
+    {
         const int spec_exp = (P == 1) ? 1 : 0;
         const int max_exp = (1 << (exp_bits - 1)) - 1;
         const int min_exp = spec_exp - max_exp;
 
         // subnormal shifts for values in the subnormal range
-        if (((min_exp - exp_val) <= man_bits) && (exp_val < min_exp)) {
+        if (((min_exp - exp_val) <= man_bits) && (exp_val < min_exp))
+        {
             subnormal_shift = min_exp - exp_val;
         }
     }
@@ -52,18 +59,23 @@
 
 // quantize a float into a signed binary8 floating point with [8 - P] exponent and
 // [P - 1] mantissa using stochastic rounding
-float cast_binary8_signed_stochastic(float origin_float, int P, uint32_t rand_prob, int prng_bits, OverflowPolicy overflow_policy, bool subnormals) {
+float cast_binary8_signed_stochastic(
+    float origin_float, int P, uint32_t rand_prob, int prng_bits,
+    OverflowPolicy overflow_policy, bool subnormals)
+{
 
     const uint32_t uval32 = FLOAT_TO_BITS(&origin_float);
     const int exp_val = (uval32 << 1 >> 24) - 127;
     const uint32_t man_val = uval32 & 0x7FFFFF;
 
     // if input is NaN, return a NaN
-    if (exp_val == 128 && man_val != 0) { // if input nan return nan anyway
-        return origin_float;
-    }
-
-    if (overflow_policy == OverflowPolicy::SATURATE_INFTY && exp_val == 128 && man_val == 0) { //if input is infty and overflow_policy is SATURATE_INFTY
+    if (exp_val == 128 && man_val != 0)
+    { // if input nan return nan anyway
+        return origin_float;
+    }
+
+    if (overflow_policy == OverflowPolicy::SATURATE_INFTY && exp_val == 128 && man_val == 0)
+    { // if input is infty and overflow_policy is SATURATE_INFTY
         return origin_float;
     }
 
@@ -72,13 +84,15 @@
     int subnormal_shift = 0;
 
     // subnormal logic
-    if (subnormals) {
+    if (subnormals)
+    {
         int spec_exp = (P == 1) ? 1 : 0;
         int max_exp = (1 << (exp_bits - 1)) - 1;
         int min_exp = spec_exp - max_exp;
 
         // subnormal shifts for values in the subnormal range
-        if (((min_exp - exp_val) <= man_bits) && exp_val < min_exp) {
+        if (((min_exp - exp_val) <= man_bits) && exp_val < min_exp)
+        {
             subnormal_shift = min_exp - exp_val;
         }
     }
@@ -94,33 +108,40 @@
 
 // truncate a float into a signed binary8 floating point with [8 - P] exponent and
 // [P - 1] mantissa
-float cast_binary8_signed_truncate(float origin_float, int P, OverflowPolicy overflow_policy, bool subnormals) {
+float cast_binary8_signed_truncate(
+    float origin_float, int P,
+    OverflowPolicy overflow_policy, bool subnormals)
+{
 
     const uint32_t uval32 = FLOAT_TO_BITS(&origin_float);
     const int exp_val = (uval32 << 1 >> 24) - 127;
     const uint32_t man_val = uval32 & 0x7FFFFF;
 
     // if input is NaN, return a NaN
-    if (exp_val == 128 && man_val != 0) { 
-        return origin_float;
-    }
-
-    if (overflow_policy == OverflowPolicy::SATURATE_INFTY && exp_val == 128 && man_val == 0) { //if input is infty and overflow_policy is SATURATE_INFTY
+    if (exp_val == 128 && man_val != 0)
+    {
+        return origin_float;
+    }
+
+    if (overflow_policy == OverflowPolicy::SATURATE_INFTY && exp_val == 128 && man_val == 0)
+    { // if input is infty and overflow_policy is SATURATE_INFTY
         return origin_float;
     }
 
     const int exp_bits = 8 - P;
     const int man_bits = P - 1;
     int subnormal_shift = 0;
-    
+
     // subnormal logic
-    if (subnormals) {
+    if (subnormals)
+    {
         const int spec_exp = (P == 1) ? 1 : 0;
         const int max_exp = (1 << (exp_bits - 1)) - 1;
         const int min_exp = spec_exp - max_exp;
 
         // subnormal shifts for values in the subnormal range
-        if (((min_exp - exp_val) <= man_bits) && exp_val < min_exp) {
+        if (((min_exp - exp_val) <= man_bits) && exp_val < min_exp)
+        {
             subnormal_shift = min_exp - exp_val;
         }
     }
@@ -132,22 +153,28 @@
 
 // quantize a float into an unsigned binary8 floating point with [8 - P + 1] exponent and
 // [P - 1] mantissa using round to nearest, ties to even
-float cast_binary8_unsigned_nearest(float origin_float, int P, OverflowPolicy overflow_policy, bool subnormals) {
-    
+float cast_binary8_unsigned_nearest(
+    float origin_float, int P,
+    OverflowPolicy overflow_policy, bool subnormals)
+{
+
     // if negative, return NaN
-    if (origin_float < 0) return NAN;
+    if (origin_float < 0)
+        return NAN;
 
     uint32_t uval32 = FLOAT_TO_BITS(&origin_float);
     const int exp_val = (uval32 << 1 >> 24) - 127;
     uint32_t man_val = uval32 & 0x7FFFFF;
 
     // if input is NaN, return a NaN
-    if (exp_val == 128 && man_val != 0) { 
+    if (exp_val == 128 && man_val != 0)
+    {
         return origin_float;
     }
 
     // if input is infinity, and overflow_policy is SATURATE_INFTY, return infinity
-    if (overflow_policy == OverflowPolicy::SATURATE_INFTY && exp_val == 128 && man_val == 0) { //if input is infty and overflow_policy is SATURATE_INFTY
+    if (overflow_policy == OverflowPolicy::SATURATE_INFTY && exp_val == 128 && man_val == 0)
+    { // if input is infty and overflow_policy is SATURATE_INFTY
         return origin_float;
     }
 
@@ -156,43 +183,49 @@
     int subnormal_shift = 0;
 
     // subnormal logic
-    if (subnormals) {
+    if (subnormals)
+    {
         const int max_exp = (1 << (exp_bits - 1)) - 1;
         const int min_exp = (P == 1) - max_exp;
 
         // subnormal shifts for values in the subnormal range
-        if ((min_exp - exp_val) <= man_bits && exp_val < min_exp) {
+        if ((min_exp - exp_val) <= man_bits && exp_val < min_exp)
+        {
             subnormal_shift = min_exp - exp_val;
         }
     }
 
     uint32_t uval8 = (P == 1) ? round_bitwise_nearest_p1(uval32, man_bits - subnormal_shift)
-                               : round_bitwise_nearest(uval32, man_bits - subnormal_shift);
+                              : round_bitwise_nearest(uval32, man_bits - subnormal_shift);
     uval8 = binary8_clip_exponent(exp_bits, man_bits, uval32, uval8, overflow_policy, subnormals);
 
     return BITS_TO_FLOAT(&uval8);
 }
-
 
 // quantize a float into an unsigned binary8 floating point with [8 - P + 1] exponent and
 // [P - 1] mantissa using stochastic rounding
-float cast_binary8_unsigned_stochastic(float origin_float, int P, uint32_t rand_prob, int prng_bits, OverflowPolicy overflow_policy, bool subnormals) {
-    
+float cast_binary8_unsigned_stochastic(
+    float origin_float, int P, uint32_t rand_prob, int prng_bits,
+    OverflowPolicy overflow_policy, bool subnormals)
+{
+
     // if negative, return NaN
-    if (origin_float < 0) return NAN;
+    if (origin_float < 0)
+        return NAN;
 
     uint32_t uval32 = FLOAT_TO_BITS(&origin_float);
     const int exp_val = (uval32 << 1 >> 24) - 127;
     uint32_t man_val = uval32 & 0x7FFFFF;
 
     // Early return for inf/NaN case
-    if (exp_val == 128 && man_val != 0) { // if input nan return nan anyway
-        return origin_float;
-    }
-
+    if (exp_val == 128 && man_val != 0)
+    { // if input nan return nan anyway
+        return origin_float;
+    }
 
     // if input is NaN, return a NaN
-    if (overflow_policy == OverflowPolicy::SATURATE_INFTY && exp_val == 128 && man_val == 0) { //if input is infty and overflow_policy is SATURATE_INFTY
+    if (overflow_policy == OverflowPolicy::SATURATE_INFTY && exp_val == 128 && man_val == 0)
+    { // if input is infty and overflow_policy is SATURATE_INFTY
         return origin_float;
     }
 
@@ -200,15 +233,16 @@
     const int man_bits = P - 1;
     int subnormal_shift = 0;
 
-
     // subnormal logic
-    if (subnormals) {
+    if (subnormals)
+    {
         const int spec_exp = (P == 1) ? 1 : 0;
         const int max_exp = (1 << (exp_bits - 1)) - 1;
         const int min_exp = spec_exp - max_exp;
 
         // subnormal shifts for values in the subnormal range
-        if (((min_exp - exp_val) <= man_bits) && exp_val < min_exp) {
+        if (((min_exp - exp_val) <= man_bits) && exp_val < min_exp)
+        {
             subnormal_shift = min_exp - exp_val;
         }
     }
@@ -224,22 +258,28 @@
 
 // truncate a float into an unsigned binary8 floating point with [8 - P + 1] exponent and
 // [P - 1] mantissa
-float cast_binary8_unsigned_truncate(float origin_float, int P, OverflowPolicy overflow_policy, bool subnormals) {
-    
+float cast_binary8_unsigned_truncate(
+    float origin_float, int P,
+    OverflowPolicy overflow_policy, bool subnormals)
+{
+
     // if negative, return NaN
-    if (origin_float < 0) return NAN;
+    if (origin_float < 0)
+        return NAN;
 
     uint32_t uval32 = FLOAT_TO_BITS(&origin_float);
     const int exp_val = (uval32 << 1 >> 24) - 127;
     uint32_t man_val = uval32 & 0x7FFFFF;
 
     // if input is NaN, return a NaN
-    if (exp_val == 128 && man_val != 0) {
+    if (exp_val == 128 && man_val != 0)
+    {
         return origin_float;
     }
 
     // if input is infinity, and overflow_policy is SATURATE_INFTY, return infinity
-    if (overflow_policy == OverflowPolicy::SATURATE_INFTY && exp_val == 128 && man_val == 0) {
+    if (overflow_policy == OverflowPolicy::SATURATE_INFTY && exp_val == 128 && man_val == 0)
+    {
         return origin_float;
     }
 
@@ -248,258 +288,255 @@
     int subnormal_shift = 0;
 
     // subnormal logic
-    if (subnormals) {
+    if (subnormals)
+    {
         const int spec_exp = (P == 1) ? 1 : 0;
         const int max_exp = (1 << (exp_bits - 1)) - 1;
         const int min_exp = spec_exp - max_exp;
 
         // subnormal shifts for values in the subnormal range
-        if (((min_exp - exp_val) <= man_bits) && exp_val < min_exp) {
+        if (((min_exp - exp_val) <= man_bits) && exp_val < min_exp)
+        {
             subnormal_shift = min_exp - exp_val;
         }
     }
 
     uint32_t uval8 = uval32 >> (23 - man_bits + subnormal_shift) << (23 - man_bits + subnormal_shift);
     uval8 = binary8_clip_exponent(exp_bits, man_bits, uval32, uval8, overflow_policy, subnormals);
-    
+
     return BITS_TO_FLOAT(&uval8);
 }
 
-void binary8_signed_nearest(float *a, float *o, int size, int P, OverflowPolicy overflow_policy, bool subnormals) {
-    for (int idx = 0; idx < size; ++idx) {
+void binary8_signed_nearest(
+    float *a, float *o, int size, int P,
+    OverflowPolicy overflow_policy, bool subnormals)
+{
+    for (int idx = 0; idx < size; ++idx)
+    {
         o[idx] = cast_binary8_signed_nearest(a[idx], P, overflow_policy, subnormals);
     }
 }
 
-void binary8_unsigned_nearest(float *a, float *o, int size, int P, OverflowPolicy overflow_policy, bool subnormals) {
-    for (int idx = 0; idx < size; ++idx) {
+void binary8_unsigned_nearest(
+    float *a, float *o, int size, int P,
+    OverflowPolicy overflow_policy, bool subnormals)
+{
+    for (int idx = 0; idx < size; ++idx)
+    {
         o[idx] = cast_binary8_unsigned_nearest(a[idx], P, overflow_policy, subnormals);
     }
 }
 
-void binary8_signed_stochastic(float *a, int *r, float *o, int size, int P, int prng_bits, OverflowPolicy overflow_policy, bool subnormals) {
-    for (int idx = 0; idx < size; ++idx) {
+void binary8_signed_stochastic(
+    float *a, int *r, float *o, int size, int P, int prng_bits,
+    OverflowPolicy overflow_policy, bool subnormals)
+{
+    for (int idx = 0; idx < size; ++idx)
+    {
         o[idx] = cast_binary8_signed_stochastic(a[idx], P, (uint32_t)r[idx], prng_bits, overflow_policy, subnormals);
     }
 }
 
-void binary8_unsigned_stochastic(float *a, int *r, float *o, int size, int P, int prng_bits, OverflowPolicy overflow_policy, bool subnormals) {
-    for (int idx = 0; idx < size; ++idx) {
+void binary8_unsigned_stochastic(
+    float *a, int *r, float *o, int size, int P, int prng_bits,
+    OverflowPolicy overflow_policy, bool subnormals)
+{
+    for (int idx = 0; idx < size; ++idx)
+    {
         o[idx] = cast_binary8_unsigned_stochastic(a[idx], P, (uint32_t)r[idx], prng_bits, overflow_policy, subnormals);
     }
 }
 
-void binary8_signed_truncate(float *a, float *o, int size, int P, OverflowPolicy overflow_policy, bool subnormals) {
-    for (int idx = 0; idx < size; ++idx) {
+void binary8_signed_truncate(
+    float *a, float *o, int size, int P,
+    OverflowPolicy overflow_policy, bool subnormals)
+{
+    for (int idx = 0; idx < size; ++idx)
+    {
         o[idx] = cast_binary8_signed_truncate(a[idx], P, overflow_policy, subnormals);
     }
 }
 
-void binary8_unsigned_truncate(float *a, float *o, int size, int P, OverflowPolicy overflow_policy, bool subnormals) {
-    for (int idx = 0; idx < size; ++idx) {
+void binary8_unsigned_truncate(
+    float *a, float *o, int size, int P,
+    OverflowPolicy overflow_policy, bool subnormals)
+{
+    for (int idx = 0; idx < size; ++idx)
+    {
         o[idx] = cast_binary8_unsigned_truncate(a[idx], P, overflow_policy, subnormals);
     }
 }
 
-<<<<<<< HEAD
-Tensor binary8_quantize_nearest_cpu(Tensor a, int P, bool is_signed, OverflowPolicy overflow_policy, bool subnormals)
-{
-  auto o = zeros_like(a);
-  int size = a.numel(); 
-
-  if (is_signed == true){ 
-      binary8_signed_nearest(
-      a.data_ptr<float>(), o.data_ptr<float>(), size, P, overflow_policy, subnormals);
-  } else { 
-      binary8_unsigned_nearest(
-      a.data_ptr<float>(), o.data_ptr<float>(), size, P, overflow_policy, subnormals);
-  }
-
-  return o;
-}
-
-Tensor binary8_quantize_stochastic_cpu(Tensor a, int P, int prng_bits, bool is_signed, OverflowPolicy overflow_policy, bool subnormals)
-{
-  auto o = zeros_like(a);
-  auto rand_ints = randint_like(a, INT_MAX, device(kCPU).dtype(kInt));
-  int size = a.numel(); 
-
-  if (is_signed == true){ 
-      binary8_signed_stochastic(
-      a.data_ptr<float>(), rand_ints.data_ptr<int>(), o.data_ptr<float>(), size, P, prng_bits, overflow_policy, subnormals);
-  } else {  
-      binary8_unsigned_stochastic(
-      a.data_ptr<float>(), rand_ints.data_ptr<int>(), o.data_ptr<float>(), size, P, prng_bits, overflow_policy, subnormals);
-  }
-
-  return o;
-}
-
-Tensor binary8_quantize_truncate_cpu(Tensor a, int P, bool is_signed, OverflowPolicy overflow_policy, bool subnormals)
-{
-  auto o = zeros_like(a);
-  int size = a.numel();
-
-  if (is_signed == true){
-      binary8_signed_truncate(
-      a.data_ptr<float>(), o.data_ptr<float>(), size, P, overflow_policy, subnormals);
-  } else {  
-      binary8_unsigned_truncate(
-      a.data_ptr<float>(), o.data_ptr<float>(), size, P, overflow_policy, subnormals);
-  }
-
-  return o;
-}
-
-=======
->>>>>>> 4cc587d9
 void binary8_quantize_nearest_softmax_forward(Tensor a, Tensor o, int dim,
-                                          int P_exp, OverflowPolicy op_exp, bool signed_exp,
-                                          int P_off, OverflowPolicy op_off, bool signed_off,
-                                          int P_acc, OverflowPolicy op_acc, bool signed_acc,
-                                          bool subnormals)
-{
-  auto sizes = partition_tensor(a, dim);
-  softmax_forward(
-    a.data_ptr<float>(), o.data_ptr<float>(), sizes,
-    [subnormals, P_exp, op_exp, signed_exp] (float x) {
-      if (signed_exp) {
-        return cast_binary8_signed_nearest(x, P_exp, op_exp, subnormals);
-      }
-      return cast_binary8_unsigned_nearest(x, P_exp, op_exp, subnormals);
-    },
-    [subnormals, P_off, op_off, signed_off] (float x) {
-      if (signed_off) {
-        return cast_binary8_signed_nearest(x, P_off, op_off, subnormals);
-      }
-      return cast_binary8_unsigned_nearest(x, P_off, op_off, subnormals);
-    },
-    [subnormals, P_acc, op_acc, signed_acc] (float x) {
-      if (signed_acc) {
-        return cast_binary8_signed_nearest(x, P_acc, op_acc, subnormals);
-      }
-      return cast_binary8_unsigned_nearest(x, P_acc, op_acc, subnormals);
-    }
-  );
+                                              int P_exp, OverflowPolicy op_exp, bool signed_exp,
+                                              int P_off, OverflowPolicy op_off, bool signed_off,
+                                              int P_acc, OverflowPolicy op_acc, bool signed_acc,
+                                              bool subnormals)
+{
+    auto sizes = partition_tensor(a, dim);
+    softmax_forward(
+        a.data_ptr<float>(), o.data_ptr<float>(), sizes,
+        [subnormals, P_exp, op_exp, signed_exp](float x)
+        {
+            if (signed_exp)
+            {
+                return cast_binary8_signed_nearest(x, P_exp, op_exp, subnormals);
+            }
+            return cast_binary8_unsigned_nearest(x, P_exp, op_exp, subnormals);
+        },
+        [subnormals, P_off, op_off, signed_off](float x)
+        {
+            if (signed_off)
+            {
+                return cast_binary8_signed_nearest(x, P_off, op_off, subnormals);
+            }
+            return cast_binary8_unsigned_nearest(x, P_off, op_off, subnormals);
+        },
+        [subnormals, P_acc, op_acc, signed_acc](float x)
+        {
+            if (signed_acc)
+            {
+                return cast_binary8_signed_nearest(x, P_acc, op_acc, subnormals);
+            }
+            return cast_binary8_unsigned_nearest(x, P_acc, op_acc, subnormals);
+        });
 }
 
 void binary8_quantize_nearest_softmax_lse_forward(Tensor a, Tensor o, int dim,
-                                            int P_off, OverflowPolicy op_off, bool signed_off,
-                                            int P_lse, OverflowPolicy op_lse, bool signed_lse,
-                                            bool subnormals)
-{
-  auto sizes = partition_tensor(a, dim);
-  softmax_lse_forward(
-    a.data_ptr<float>(), o.data_ptr<float>(), sizes,
-    [subnormals, P_off, op_off, signed_off] (float x) {
-      if (signed_off) {
-        return cast_binary8_signed_nearest(x, P_off, op_off, subnormals);
-      }
-      return cast_binary8_unsigned_nearest(x, P_off, op_off, subnormals);
-    },
-    [subnormals, P_lse, op_lse, signed_lse] (float x) {
-      if (signed_lse) {
-        return cast_binary8_signed_nearest(x, P_lse, op_lse, subnormals);
-      }
-      return cast_binary8_unsigned_nearest(x, P_lse, op_lse, subnormals);
-    }
-  );
+                                                  int P_off, OverflowPolicy op_off, bool signed_off,
+                                                  int P_lse, OverflowPolicy op_lse, bool signed_lse,
+                                                  bool subnormals)
+{
+    auto sizes = partition_tensor(a, dim);
+    softmax_lse_forward(
+        a.data_ptr<float>(), o.data_ptr<float>(), sizes,
+        [subnormals, P_off, op_off, signed_off](float x)
+        {
+            if (signed_off)
+            {
+                return cast_binary8_signed_nearest(x, P_off, op_off, subnormals);
+            }
+            return cast_binary8_unsigned_nearest(x, P_off, op_off, subnormals);
+        },
+        [subnormals, P_lse, op_lse, signed_lse](float x)
+        {
+            if (signed_lse)
+            {
+                return cast_binary8_signed_nearest(x, P_lse, op_lse, subnormals);
+            }
+            return cast_binary8_unsigned_nearest(x, P_lse, op_lse, subnormals);
+        });
 }
 
 void binary8_quantize_nearest_softmax_backward(Tensor a, Tensor g, Tensor o, int dim,
-                                            int P_add, OverflowPolicy op_add, bool signed_add,
-                                            int P_mul, OverflowPolicy op_mul, bool signed_mul,
-                                            bool subnormals)
-{
-  auto sizes = partition_tensor(a, dim);
-  softmax_backward(
-    a.data_ptr<float>(), g.data_ptr<float>(), o.data_ptr<float>(), sizes,
-    [subnormals, P_add, op_add, signed_add] (float x) {
-      if (signed_add) {
-        return cast_binary8_signed_nearest(x, P_add, op_add, subnormals);
-      }
-      return cast_binary8_unsigned_nearest(x, P_add, op_add, subnormals);
-    },
-    [subnormals, P_mul, op_mul, signed_mul] (float x) {
-      if (signed_mul) {
-        return cast_binary8_signed_nearest(x, P_mul, op_mul, subnormals);
-      }
-      return cast_binary8_unsigned_nearest(x, P_mul, op_mul, subnormals);
-    }
-  );
+                                               int P_add, OverflowPolicy op_add, bool signed_add,
+                                               int P_mul, OverflowPolicy op_mul, bool signed_mul,
+                                               bool subnormals)
+{
+    auto sizes = partition_tensor(a, dim);
+    softmax_backward(
+        a.data_ptr<float>(), g.data_ptr<float>(), o.data_ptr<float>(), sizes,
+        [subnormals, P_add, op_add, signed_add](float x)
+        {
+            if (signed_add)
+            {
+                return cast_binary8_signed_nearest(x, P_add, op_add, subnormals);
+            }
+            return cast_binary8_unsigned_nearest(x, P_add, op_add, subnormals);
+        },
+        [subnormals, P_mul, op_mul, signed_mul](float x)
+        {
+            if (signed_mul)
+            {
+                return cast_binary8_signed_nearest(x, P_mul, op_mul, subnormals);
+            }
+            return cast_binary8_unsigned_nearest(x, P_mul, op_mul, subnormals);
+        });
 }
 
 void binary8_quantize_layernorm_forward(Tensor input, Tensor weight, Tensor bias,
-                                    Tensor output, Tensor mean, Tensor rstd,
-                                    float eps, std::vector<int> &dims,
-                                    int P_acc, OverflowPolicy op_acc, bool signed_acc,
-                                    int P_mul, OverflowPolicy op_mul, bool signed_mul,
-                                    int P_div, OverflowPolicy op_div, bool signed_div,
-                                    int P_sqrt, OverflowPolicy op_sqrt, bool signed_sqrt,
-                                    bool subnormals)
-{
-  auto sizes = partition_tensor(input, dims);
-  layernorm_forward(
-    input.data_ptr<float>(), weight.data_ptr<float>(), bias.data_ptr<float>(),
-    output.data_ptr<float>(), mean.data_ptr<float>(), rstd.data_ptr<float>(), 
-    eps, sizes,
-    [subnormals, P_acc, op_acc, signed_acc] (float x) {
-        if (signed_acc){
-            return cast_binary8_signed_nearest(x, P_acc, op_acc, subnormals);
-        }
-        return cast_binary8_unsigned_nearest(x, P_acc, op_acc, subnormals);
-    },
-    [subnormals, P_mul, op_mul, signed_mul] (float x) {
-        if (signed_mul){
-            return cast_binary8_signed_nearest(x, P_mul, op_mul, subnormals);
-        }
-        return cast_binary8_unsigned_nearest(x, P_mul, op_mul, subnormals);
-    },
-    [subnormals, P_div, op_div, signed_div] (float x) {
-        if (signed_div){
-            return cast_binary8_signed_nearest(x, P_div, op_div, subnormals);
-        }
-        return cast_binary8_unsigned_nearest(x, P_div, op_div, subnormals);
-    },
-    [subnormals, P_sqrt, op_sqrt, signed_sqrt] (float x) {
-        if (signed_sqrt){
-            return cast_binary8_signed_nearest(x, P_sqrt, op_sqrt, subnormals);
-        }
-        return cast_binary8_unsigned_nearest(x, P_sqrt, op_sqrt, subnormals);
-    }
-  );
+                                        Tensor output, Tensor mean, Tensor rstd,
+                                        float eps, std::vector<int> &dims,
+                                        int P_acc, OverflowPolicy op_acc, bool signed_acc,
+                                        int P_mul, OverflowPolicy op_mul, bool signed_mul,
+                                        int P_div, OverflowPolicy op_div, bool signed_div,
+                                        int P_sqrt, OverflowPolicy op_sqrt, bool signed_sqrt,
+                                        bool subnormals)
+{
+    auto sizes = partition_tensor(input, dims);
+    layernorm_forward(
+        input.data_ptr<float>(), weight.data_ptr<float>(), bias.data_ptr<float>(),
+        output.data_ptr<float>(), mean.data_ptr<float>(), rstd.data_ptr<float>(),
+        eps, sizes,
+        [subnormals, P_acc, op_acc, signed_acc](float x)
+        {
+            if (signed_acc)
+            {
+                return cast_binary8_signed_nearest(x, P_acc, op_acc, subnormals);
+            }
+            return cast_binary8_unsigned_nearest(x, P_acc, op_acc, subnormals);
+        },
+        [subnormals, P_mul, op_mul, signed_mul](float x)
+        {
+            if (signed_mul)
+            {
+                return cast_binary8_signed_nearest(x, P_mul, op_mul, subnormals);
+            }
+            return cast_binary8_unsigned_nearest(x, P_mul, op_mul, subnormals);
+        },
+        [subnormals, P_div, op_div, signed_div](float x)
+        {
+            if (signed_div)
+            {
+                return cast_binary8_signed_nearest(x, P_div, op_div, subnormals);
+            }
+            return cast_binary8_unsigned_nearest(x, P_div, op_div, subnormals);
+        },
+        [subnormals, P_sqrt, op_sqrt, signed_sqrt](float x)
+        {
+            if (signed_sqrt)
+            {
+                return cast_binary8_signed_nearest(x, P_sqrt, op_sqrt, subnormals);
+            }
+            return cast_binary8_unsigned_nearest(x, P_sqrt, op_sqrt, subnormals);
+        });
 }
 
 void binary8_quantize_layernorm_backward(Tensor input, Tensor grad_output, Tensor weight, Tensor bias, Tensor mean, Tensor rstd,
-                                    Tensor grad_input, Tensor grad_weight, Tensor grad_bias,
-                                    std::vector<int> &dims,
-                                    int P_acc, OverflowPolicy op_acc, bool signed_acc,
-                                    int P_mul, OverflowPolicy op_mul, bool signed_mul,
-                                    int P_div, OverflowPolicy op_div, bool signed_div,
-                                    bool subnormals)
-{
-  auto sizes = partition_tensor(input, dims);
-  layernorm_backward(
-    input.data_ptr<float>(), grad_output.data_ptr<float>(), 
-    weight.data_ptr<float>(), bias.data_ptr<float>(), mean.data_ptr<float>(), rstd.data_ptr<float>(), 
-    grad_input.data_ptr<float>(), grad_weight.data_ptr<float>(), grad_bias.data_ptr<float>(), sizes,
-    [subnormals, P_acc, op_acc, signed_acc] (float x) {
-        if (signed_acc){
-            return cast_binary8_signed_nearest(x, P_acc, op_acc, subnormals);
-        }
-        return cast_binary8_unsigned_nearest(x, P_acc, op_acc, subnormals);
-    },
-    [subnormals, P_mul, op_mul, signed_mul] (float x) {
-        if (signed_mul){
-            return cast_binary8_signed_nearest(x, P_mul, op_mul, subnormals);
-        }
-        return cast_binary8_unsigned_nearest(x, P_mul, op_mul, subnormals);
-    },
-    [subnormals, P_div, op_div, signed_div] (float x) {
-        if (signed_div){
-            return cast_binary8_signed_nearest(x, P_div, op_div, subnormals);
-        }
-        return cast_binary8_unsigned_nearest(x, P_div, op_div, subnormals);
-    }
-  );
+                                         Tensor grad_input, Tensor grad_weight, Tensor grad_bias,
+                                         std::vector<int> &dims,
+                                         int P_acc, OverflowPolicy op_acc, bool signed_acc,
+                                         int P_mul, OverflowPolicy op_mul, bool signed_mul,
+                                         int P_div, OverflowPolicy op_div, bool signed_div,
+                                         bool subnormals)
+{
+    auto sizes = partition_tensor(input, dims);
+    layernorm_backward(
+        input.data_ptr<float>(), grad_output.data_ptr<float>(),
+        weight.data_ptr<float>(), bias.data_ptr<float>(), mean.data_ptr<float>(), rstd.data_ptr<float>(),
+        grad_input.data_ptr<float>(), grad_weight.data_ptr<float>(), grad_bias.data_ptr<float>(), sizes,
+        [subnormals, P_acc, op_acc, signed_acc](float x)
+        {
+            if (signed_acc)
+            {
+                return cast_binary8_signed_nearest(x, P_acc, op_acc, subnormals);
+            }
+            return cast_binary8_unsigned_nearest(x, P_acc, op_acc, subnormals);
+        },
+        [subnormals, P_mul, op_mul, signed_mul](float x)
+        {
+            if (signed_mul)
+            {
+                return cast_binary8_signed_nearest(x, P_mul, op_mul, subnormals);
+            }
+            return cast_binary8_unsigned_nearest(x, P_mul, op_mul, subnormals);
+        },
+        [subnormals, P_div, op_div, signed_div](float x)
+        {
+            if (signed_div)
+            {
+                return cast_binary8_signed_nearest(x, P_div, op_div, subnormals);
+            }
+            return cast_binary8_unsigned_nearest(x, P_div, op_div, subnormals);
+        });
 }