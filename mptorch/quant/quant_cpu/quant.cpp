--- conflicted
+++ resolved
@@ -447,8 +447,7 @@
 
 Tensor superfp_quantize_nearest(Tensor a, int man_bits, int exp_bits, int binades,
                               bool saturate) {
-<<<<<<< HEAD
-  return superfp_quantize(a, man_bits, exp_bits, saturate);
+  return superfp_quantize(a, man_bits, exp_bits, binades, saturate);
 }
 
 // Uses the standard softmax formula e^xi/sum(e^xj)
@@ -620,7 +619,4 @@
     }
   }
   return o;
-=======
-  return superfp_quantize(a, man_bits, exp_bits, binades, saturate);
->>>>>>> 8c904a11
 }