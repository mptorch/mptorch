--- conflicted
+++ resolved
@@ -491,7 +491,6 @@
   return superfp_quantize(a, man_bits, exp_bits, binades, saturate);
 }
 
-<<<<<<< HEAD
 // Uses the standard softmax formula e^xi/sum(e^xj)
 // Returns ouput tensor of softmaxxed and quantized values
 void float_quantize_nearest_softmax_forward(Tensor a, Tensor o, int dim,
@@ -600,7 +599,6 @@
   }
 }
 
-
 void float_quantize_nearest_softmax_backward(Tensor a, Tensor g, Tensor o, int dim,
                                              int man_add, int exp_add,
                                              int man_mul, int exp_mul,
@@ -643,7 +641,8 @@
       output[idx] = quant(b / input_sum, man_div, exp_div);
     }
   }
-=======
+}
+
 Tensor binary8_quantize_nearest_cpu(Tensor a, int P, bool is_signed, OverflowPolicy overflow_policy, bool subnormals)
 {
   auto o = zeros_like(a);
@@ -692,5 +691,4 @@
   }
 
   return o;
->>>>>>> 8cc23465
 }