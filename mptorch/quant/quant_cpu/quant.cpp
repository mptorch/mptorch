--- conflicted
+++ resolved
@@ -492,7 +492,56 @@
   return superfp_quantize(a, man_bits, exp_bits, binades, saturate);
 }
 
-<<<<<<< HEAD
+Tensor binary8_quantize_nearest_cpu(Tensor a, int P, bool is_signed, OverflowPolicy overflow_policy, bool subnormals)
+{
+  auto o = zeros_like(a);
+  int size = a.numel(); // gets number of elements in tensor a
+
+  if (is_signed == true){ // signed
+      binary8_signed_nearest(
+      a.data_ptr<float>(), o.data_ptr<float>(), size, P, overflow_policy, subnormals);
+  } else {  // unsigned
+      binary8_unsigned_nearest(
+      a.data_ptr<float>(), o.data_ptr<float>(), size, P, overflow_policy, subnormals);
+  }
+
+  return o;
+}
+
+Tensor binary8_quantize_stochastic_cpu(Tensor a, int P, int prng_bits, bool is_signed, OverflowPolicy overflow_policy, bool subnormals)
+{
+  auto o = zeros_like(a);
+  // generate random number on the CPU for the SR operation
+  auto rand_ints = randint_like(a, INT_MAX, device(kCPU).dtype(kInt));
+  int size = a.numel(); // gets number of elements in tensor a
+
+  if (is_signed == true){ // signed
+      binary8_signed_stochastic(
+      a.data_ptr<float>(), rand_ints.data_ptr<int>(), o.data_ptr<float>(), size, P, prng_bits, overflow_policy, subnormals);
+  } else {  // unsigned
+      binary8_unsigned_stochastic(
+      a.data_ptr<float>(), rand_ints.data_ptr<int>(), o.data_ptr<float>(), size, P, prng_bits, overflow_policy, subnormals);
+  }
+
+  return o;
+}
+
+Tensor binary8_quantize_truncate_cpu(Tensor a, int P, bool is_signed, OverflowPolicy overflow_policy, bool subnormals)
+{
+  auto o = zeros_like(a);
+  int size = a.numel(); // gets number of elements in tensor a
+
+  if (is_signed == true){ // signed
+      binary8_signed_truncate(
+      a.data_ptr<float>(), o.data_ptr<float>(), size, P, overflow_policy, subnormals);
+  } else {  // unsigned
+      binary8_unsigned_truncate(
+      a.data_ptr<float>(), o.data_ptr<float>(), size, P, overflow_policy, subnormals);
+  }
+
+  return o;
+}
+
 void float_quantize_layernorm_forward(Tensor a, Tensor weight, Tensor bias,
                                       Tensor o, Tensor mean, Tensor rstd,
                                       float eps, std::vector<int> &dims){
@@ -645,54 +694,5 @@
       output[idx] = grad_input;
     }
   }
-=======
-Tensor binary8_quantize_nearest_cpu(Tensor a, int P, bool is_signed, OverflowPolicy overflow_policy, bool subnormals)
-{
-  auto o = zeros_like(a);
-  int size = a.numel(); // gets number of elements in tensor a
-
-  if (is_signed == true){ // signed
-      binary8_signed_nearest(
-      a.data_ptr<float>(), o.data_ptr<float>(), size, P, overflow_policy, subnormals);
-  } else {  // unsigned
-      binary8_unsigned_nearest(
-      a.data_ptr<float>(), o.data_ptr<float>(), size, P, overflow_policy, subnormals);
-  }
-
-  return o;
-}
-
-Tensor binary8_quantize_stochastic_cpu(Tensor a, int P, int prng_bits, bool is_signed, OverflowPolicy overflow_policy, bool subnormals)
-{
-  auto o = zeros_like(a);
-  // generate random number on the CPU for the SR operation
-  auto rand_ints = randint_like(a, INT_MAX, device(kCPU).dtype(kInt));
-  int size = a.numel(); // gets number of elements in tensor a
-
-  if (is_signed == true){ // signed
-      binary8_signed_stochastic(
-      a.data_ptr<float>(), rand_ints.data_ptr<int>(), o.data_ptr<float>(), size, P, prng_bits, overflow_policy, subnormals);
-  } else {  // unsigned
-      binary8_unsigned_stochastic(
-      a.data_ptr<float>(), rand_ints.data_ptr<int>(), o.data_ptr<float>(), size, P, prng_bits, overflow_policy, subnormals);
-  }
-
-  return o;
-}
-
-Tensor binary8_quantize_truncate_cpu(Tensor a, int P, bool is_signed, OverflowPolicy overflow_policy, bool subnormals)
-{
-  auto o = zeros_like(a);
-  int size = a.numel(); // gets number of elements in tensor a
-
-  if (is_signed == true){ // signed
-      binary8_signed_truncate(
-      a.data_ptr<float>(), o.data_ptr<float>(), size, P, overflow_policy, subnormals);
-  } else {  // unsigned
-      binary8_unsigned_truncate(
-      a.data_ptr<float>(), o.data_ptr<float>(), size, P, overflow_policy, subnormals);
-  }
-
->>>>>>> 95354b67
   return o;
 }