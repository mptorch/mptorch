import torch
from torch import nn
from tqdm import tqdm
import matplotlib.pyplot as plt
<<<<<<< HEAD
import wandb
=======
import os

>>>>>>> dea61c40

# utility function to see if execution can be done on a CUDA-enabled GPU
def try_gpu():
    return "cuda" if torch.cuda.is_available() else "cpu"


# utility function to evaluate the accuracy
def evaluate_accuracy(net, iter, device=try_gpu()):
    net.eval()
    num_correct, num_total = 0.0, 0.0
    with torch.no_grad():
        for i, (X, y) in enumerate(iter):
            X, y = X.to(device), y.to(device)
            _, predicted = torch.max(net(X), dim=1)
            correct = (predicted == y).sum()
            num_correct += correct
            num_total += y.shape[0]
    return float(num_correct) / num_total


def get_lr(optimizer):
    for param_group in optimizer.param_groups:
        return param_group["lr"]


def trainer(
    net,
    train_loader,
    test_loader,
    num_epochs,
    lr,
    batch_size,
    start_epoch=0,
    start_acc=0,
    loss=nn.CrossEntropyLoss(reduction="mean"),
    optimizer=None,
    device=try_gpu(),
    scheduler=None,
    plot_file=None,
    init_scale=None,
<<<<<<< HEAD
    log_wandb=False,
=======
    checkpoint=False,
>>>>>>> dea61c40
):
    # 1. move the model to the appropriate device for training
    net.to(device)
    train_acc_list = []
    test_acc_list = []
    best_acc = start_acc

    # 2. set up the optimizer and updater
    if optimizer is None:
        optimizer = torch.optim.SGD(net.parameters(), lr=lr)

    if device == "cpu" or init_scale is None:
        scaler = None
    else:
        scaler = torch.cuda.amp.GradScaler(init_scale=init_scale)
    # 3. the training loop
    for epoch in range(start_epoch, start_epoch + num_epochs):
        # use a tqdm progress bar to see how training progresses
        tq = tqdm(total=len(train_loader) * batch_size)
        if scheduler is not None:
            lr = scheduler.get_last_lr()[-1]
        tq.set_description(f"Epoch {epoch}, lr {get_lr(optimizer):.3f}")
        net.train()
        train_acc, train_loss, train_size = 0.0, 0.0, 0.0
        for X, y in train_loader:
            X, y = X.to(device), y.to(device)
            optimizer.zero_grad()
            # compute the output
            y_hat = net(X)
            # compute loss and perform back-propagation
            l = loss(y_hat, y)

            # scale gradient and record loss
            if scaler is None:
                l.backward()
            else:
                scaler.scale(l).backward()

            if scaler is None:
                optimizer.step()
            else:
                scaler.step(optimizer)
                scaler.update()

            tq.update(batch_size)
            with torch.no_grad():
                train_loss += l.data.item() * X.shape[0]
                _, pred = torch.max(y_hat, dim=1)
            train_acc += (pred == y).sum().item()
            train_size += X.shape[0]

            tq.set_postfix(
                train_acc="{:.5f}".format(train_acc / train_size),
                train_loss="{:.5f}".format(train_loss / train_size),
            )
        tq.close()

        test_acc = evaluate_accuracy(net, test_loader, device)
        if test_acc > best_acc:
            best_acc = test_acc
            if checkpoint:
                print("Saving...")
                state = {
                    "net": net.state_dict(),
                    "acc": test_acc,
                    "epoch": epoch,
                }
                if not os.path.isdir("checkpoint"):
                    os.mkdir("checkpoint")
                torch.save(state, "./checkpoint/ckpt.pth")

        if scheduler is not None:
            scheduler.step()
        train_acc_list.append(train_acc / train_size)
        test_acc_list.append(test_acc)

        if log_wandb:  # Log metrics to wandb
            wandb.log({
                "epoch": epoch,
                "train_loss": train_loss / train_size,
                "train_acc": train_acc / train_size,
                "test_acc": test_acc,
                "learning_rate": get_lr(optimizer)
            })

        if scaler is None:
            print(
                f"loss {train_loss / train_size:.3f}, train acc {train_acc / train_size:.3f}, test acc {test_acc:.3f}"
            )
        else:
            print(
                f"loss {train_loss / train_size:.3f}, train acc {train_acc / train_size:.3f}, test acc {test_acc:.3f}, scale {scaler.get_scale():.3E}"
            )

    if plot_file is not None:
        plt.plot(range(num_epochs), train_acc_list, label="train_acc")
        plt.plot(range(num_epochs), test_acc_list, label="test_acc")
        plt.legend()
        plt.savefig(plot_file)<|MERGE_RESOLUTION|>--- conflicted
+++ resolved
@@ -2,12 +2,9 @@
 from torch import nn
 from tqdm import tqdm
 import matplotlib.pyplot as plt
-<<<<<<< HEAD
 import wandb
-=======
 import os
 
->>>>>>> dea61c40
 
 # utility function to see if execution can be done on a CUDA-enabled GPU
 def try_gpu():
@@ -48,11 +45,8 @@
     scheduler=None,
     plot_file=None,
     init_scale=None,
-<<<<<<< HEAD
     log_wandb=False,
-=======
     checkpoint=False,
->>>>>>> dea61c40
 ):
     # 1. move the model to the appropriate device for training
     net.to(device)
