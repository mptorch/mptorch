--- conflicted
+++ resolved
@@ -10,14 +10,10 @@
 
 
 class Number:
-<<<<<<< HEAD
     """Base class for all supported number formats.
 
     Users should always instantiate one of the derived classes.
     """
-=======
-    """Base class of all number formats."""
->>>>>>> 4cc587d9
 
     def __init__(self):
         pass
@@ -32,16 +28,12 @@
 
 
 class FloatType(Number):
-<<<<<<< HEAD
     """Base class for all float-like number formats.
 
     Similar to the ``Number`` class, users should not instantiate
     this class directly. It is useful as a means to determine if
     a number format is of float type.
     """
-=======
-    """Base class of float-like number formats."""
->>>>>>> 4cc587d9
 
     pass
 
@@ -151,6 +143,16 @@
         )
         self.normal_max = 2.0 ** (2 ** (self.exp - 1) - 1) * (2.0 - 2.0 ** (-self.man))
         self.normal_min = 2.0 ** (2 - 2 ** (self.exp - 1))
+        self.subnormal_min = (
+            2.0 ** (2 - 2 ** (self.exp - 1) - self.man) if subnormals else None
+        )
+        self.subnormal_max = (
+            2.0 ** (2 - 2 ** (self.exp - 1)) * (1.0 - 2.0 ** (-self.man))
+            if subnormals
+            else None
+        )
+        self.normal_max = 2.0 ** (2 ** (self.exp - 1) - 1) * (2.0 - 2.0 ** (-self.man))
+        self.normal_min = 2.0 ** (2 - 2 ** (self.exp - 1))
 
     def __str__(self):
         return "FloatingPoint (exponent={:d}, mantissa={:d})".format(self.exp, self.man)
@@ -176,7 +178,9 @@
 
 class SuperNormalFloat(FloatType):
     r"""
-    Low-Precision SuperNormal Floating Point Format.
+    Low-Precision SuperNormal Floating Point Format. Described in
+    *Range Extension with Supernormals for Mixed-Precision 8-bit DNN Training*
+    (https://www.arith2025.org/proceedings/215900a017.pdf)
 
     We set the exponent bias to be :math:`2^{\text{exp}-1}`. For rounding
     mode, we apply *round to nearest even*.
@@ -185,15 +189,11 @@
         exp: number of bits allocated for exponent
         man: number of bits allocated for mantissa, referring to number of bits that are
             supposed to be stored on hardware (not counting the virtual bits)
-        binades: number of binades tranformed into log range
+        binades: number of binades transformed into log range
         saturate: clamp values instead of using infinities in case of overflow
     """
 
-<<<<<<< HEAD
-    def __init__(self, exp: int, man: int, binades: int, saturate: bool = False):
-=======
     def __init__(self, exp: int, man: int, binades: int | tuple[int], saturate=False):
->>>>>>> 4cc587d9
         assert 8 >= exp > 0, "invalid bits for exponent:{}".format(exp)
         assert 23 >= man > 0, "invalid bits for mantissa:{}".format(man)
         if isinstance(binades, int):
@@ -215,31 +215,13 @@
         self.binades = (self.binades_l, self.binades_u)
         self.saturate = saturate
 
-<<<<<<< HEAD
-        min_exp = 1 - 2**exp + (binades - 1)
-        max_exp = 2 ** (exp - 1) - 2 - (binades - 1)
-        self.subnormal_min = 2 ** (min_exp - binades * (2**man) + 2)
-=======
         min_exp = 1 - 2 ** (exp - 1) + (self.binades_l - 1)
         max_exp = 2 ** (exp - 1) - 2 - (self.binades_u - 1)
         self.subnormal_min = 2 ** (min_exp - self.binades_l * (2**man) + 1)
->>>>>>> 4cc587d9
         self.subnormal_max = 2 ** (min_exp - 1)
         self.normal_min = 2**min_exp
         self.normal_max = 2**max_exp
         self.supernormal_min = 2 ** (max_exp + 1)
-<<<<<<< HEAD
-        self.supernormal_max = 2 ** (max_exp + binades * (2**man) - 1 + int(saturate))
-
-    def __str__(self):
-        return "SuperNormalFloat (exponent={:d}, mantissa={:d}, binades={:d})".format(
-            self.exp, self.man, self.binades
-        )
-
-    def __repr__(self):
-        return "SuperNormalFloat (exponent={:d}, mantissa={:d}, binades={:d})".format(
-            self.exp, self.man, self.binades
-=======
         self.supernormal_max = 2 ** (
             max_exp + self.binades_u * (2**man) - 1 + int(saturate)
         )
@@ -252,7 +234,6 @@
     def __repr__(self):
         return "SuperNormalFloat (exponent={:d}, mantissa={:d}, binades=({:d}, {:d}))".format(
             self.exp, self.man, self.binades_l, self.binades_u
->>>>>>> 4cc587d9
         )
 
 
@@ -289,12 +270,12 @@
 class Binary8(FloatType):
     r"""
     Low-Precision ``binary8`` Format the follows the IEEE-P3109 WG specification (https://github.com/P3109/Public/).
+    This is a format showcasing an evolving standard. Changes are likely in the future.
 
     ``binary8`` is a format that takes a value P as an input to determines the number
     of mantissa and exponent bits.
 
     Args:
-<<<<<<< HEAD
         P: integer precision of the ``binary8`` format
         signed: boolean indicating whether the format is signed or unsigned
         subnormals: allow the use of subnormal values
@@ -310,19 +291,6 @@
         signed: bool = True,
         subnormals: int = True,
         overflow_policy: str = "saturate_maxfloat2",
-=======
-        - :attr: `P`: integer precision of the binary8 format
-        - :attr: `signed`: boolean indicating whether the format is signed or unsigned
-        - :attr: `subnormals`: allow the use of subnormal values
-        - :attr: `overflow_policy`: string indicating the overflow policy (dictates the max float)
-                                    - saturate_maxfloat2 : no infinity and +1 normalized value
-                                    - saturate_maxfloat : use infinity
-                                    - saturate_infty : use infinity
-    """
-
-    def __init__(
-        self, P: int, signed=True, subnormals=True, overflow_policy="saturate_maxfloat2"
->>>>>>> 4cc587d9
     ):
         assert 8 > P > 0, "Invalid P: {}".format(P)  # is P = 8 valid?
         assert overflow_policy in (
